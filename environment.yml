--- conflicted
+++ resolved
@@ -2,7 +2,7 @@
 channels:
   - conda-forge
 dependencies:
-<<<<<<< HEAD
+
 - dotmap
 - loguru
 - pykep
@@ -14,16 +14,3 @@
 - toml
 - tqdm
 - matplotlib
-=======
-  - dotmap
-  - loguru
-  - myst-parser
-  - pykep
-  - pytest
-  - python
-  - scikit-spatial
-  - sphinx
-  - sphinx_rtd_theme
-  - toml
-  - tqdm
->>>>>>> ee8e6779
