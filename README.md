--- conflicted
+++ resolved
@@ -41,6 +41,7 @@
     <li><a href="#utilities">Utilities</a></li>
     <ul>
     <li><a href="#visualization">Visualization</a></li>
+    <li><a href="#writing-simulation-results-to-a-file">Writing Simulation Results to a File</a></li>
     </ul>
     </ul>
     <li><a href="#system-design-of-paseos">System Design of PASEOS</a></li>
@@ -559,27 +560,8 @@
                       termination_func_args=[activity_name],
                     )
 ```
-<<<<<<< HEAD
 ### Utilities
 #### Visualization
-=======
-
-### Writing simulation results to a file
-
-To evaluate your results, you will likely want to track the operational parameters, such as actor battery status, currently running activitiy etc. of actors over the course of your simulation. By default, PASEOS will log the current actor status every 10 seconds, however you can change that rate. You can save the current log to a \*.csv file at any point.
-
-```py
-cfg = load_default_cfg() # loading cfg to modify defaults
-cfg.io.logging_interval = 0.25  # log every 0.25 seconds
-paseos_instance = paseos.init_sim(my_local_actor, cfg) # initialize paseos instance
-
-# Performing activities, running the simulation (...)
-
-paseos_instance.save_status_log_csv("output.csv")
-```
-
-### Visualising PASEOS
->>>>>>> 6b5ace58
 Navigate to paseos/visualization to find a jupyter notebook containing examples of how to visualize PASEOS.
 Visualization can be done in interactive mode or as an animation that is saved to your disc.
 In the figure below, Earth is visualized in the centre as a blue sphere with different spacecraft in orbit.
@@ -617,6 +599,20 @@
   </p>
 </p>
 
+#### Writing Smulation Results to a File
+
+To evaluate your results, you will likely want to track the operational parameters, such as actor battery status, currently running activitiy etc. of actors over the course of your simulation. By default, PASEOS will log the current actor status every 10 seconds, however you can change that rate. You can save the current log to a \*.csv file at any point.
+
+```py
+cfg = load_default_cfg() # loading cfg to modify defaults
+cfg.io.logging_interval = 0.25  # log every 0.25 seconds
+paseos_instance = paseos.init_sim(my_local_actor, cfg) # initialize paseos instance
+
+# Performing activities, running the simulation (...)
+
+paseos_instance.save_status_log_csv("output.csv")
+```
+
 ## Glossary
 * ### Activity
   Activity is the abstraction that PASEOS uses to keep track of specific actions performed by an [actor](#actor) upon a request from the user. >PASEOS is responsible for the execution of the activity and for updating the system status depending on the effects of the activity (e.g., by discharging the satellite battery).<br>
