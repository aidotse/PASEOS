--- conflicted
+++ resolved
@@ -38,12 +38,6 @@
     _operations_monitor = None
     _time_since_last_log = sys.float_info.max
 
-<<<<<<< HEAD
-=======
-    # Use automatic clock (default on for now)
-    use_automatic_clock = True
-
->>>>>>> 6c3d361b
     def __init__(self, local_actor: BaseActor, cfg=None):
         """Initalize PASEOS
 
