import types
import asyncio
import sys

from dotmap import DotMap
from loguru import logger
import pykep as pk

from paseos.actors.base_actor import BaseActor
from paseos.activities.activity_manager import ActivityManager
from paseos.utils.operations_monitor import OperationsMonitor


class PASEOS:
    """This class serves as the main interface with the user. It is designed
    as a singleton to ensure we only have one instance running at any time."""

    # Config file of the simulation
    _cfg = None

    # Stores the simulation state
    _state = None

    # Storing actors we know as dictionary for easy access
    # Does not include local actor.
    _known_actors = None

    # The actor of the device this is running on
    _local_actor = None

    # Handles registered activities
    _activity_manager = None

    # Semaphore to track if an activity is currently running
    _is_running_activity = False

    # Used to monitor the local actor over execution and write performance stats
    _operations_monitor = None
    _time_since_last_log = sys.float_info.max

    # Use automatic clock (default on for now)
    use_automatic_clock = True

    def __new__(self, local_actor: BaseActor, cfg):
        if not hasattr(self, "instance"):
            self.instance = super(PASEOS, self).__new__(self)
        else:
            logger.warning(
                "Tried to create another instance of PASEOS simulation.Keeping original one..."
            )
        return self.instance

    def __init__(self, local_actor: BaseActor, cfg=None):
        """Initalize PASEOS

        Args:
            local_actor (BaseActor): local actor.
            cfg (DotMap, optional): simulation configuration. Defaults to None.
        """
        logger.trace("Initializing PASEOS")
        self._cfg = cfg
        self._state = DotMap(_dynamic=False)
        self._state.time = self._cfg.sim.start_time
        self._known_actors = {}
        self._local_actor = local_actor
        # Update local actor time to simulation start time.
        self._local_actor.set_time(pk.epoch(self._cfg.sim.start_time * pk.SEC2DAY))
<<<<<<< HEAD
        self._activity_manager = ActivityManager(
            self, self._cfg.sim.activity_timestep, self._cfg.sim.time_multiplier
        )
=======
        self._activity_manager = ActivityManager(self, self._cfg.sim.activity_timestep)
        self._operations_monitor = OperationsMonitor(self._local_actor.name)

    def save_status_log_csv(self, filename) -> None:
        """Saves the status log incl. all kinds of information such as battery charge,
        running activtiy, etc.

        Args:
            filename (str): File to save the log in.
        """
        self._operations_monitor.save_to_csv(filename)

    def log_status(self):
        """Updates the status log."""
        self._operations_monitor.log(self._local_actor, self.known_actor_names)
>>>>>>> 6b01df2e

    def advance_time(self, time_to_advance: float):
        """Advances the simulation by a specified amount of time

        Args:
            time_to_advance (float): Time to advance in seconds.
        """
        logger.debug("Advancing time by " + str(time_to_advance) + " s.")
        target_time = self._state.time + time_to_advance
        dt = self._cfg.sim.dt

        # Perform timesteps until target_time - dt reached,
        # then final smaller or equal timestep to reach target_time
        while self._state.time < target_time:
            if self._state.time > target_time - dt:
                # compute final timestep to catch up
                dt = target_time - self._state.time
            logger.trace(f"Time {self._state.time}, advancing {dt}")

            # Perform updates for local actor (e.g. charging)
            # Each actor only updates itself
            # charge from current moment to time after timestep
            self._local_actor.charge(
                self._local_actor.local_time,
                pk.epoch((self._state.time + dt) * pk.SEC2DAY),
            )

            self._state.time += dt
            self._local_actor.set_time(pk.epoch(self._state.time * pk.SEC2DAY))

            # Check if we should update the status log
            if self._time_since_last_log > self._cfg.io.logging_interval:
                self.log_status()
                self._time_since_last_log = 0
            else:
                self._time_since_last_log += dt

        logger.debug("New time is: " + str(self._state.time) + " s.")

    def add_known_actor(self, actor: BaseActor):
        """Adds an actor to the simulation.

        Args:
            actor (BaseActor): Actor to add
        """
        logger.debug("Adding actor:" + str(actor))
        logger.debug("Current actors: " + str(self._known_actors.keys()))
        # Check for duplicate actors by name
        if actor.name in self._known_actors.keys():
            raise ValueError(
                "Trying to add already existing actor with name: " + actor.name
            )
        # Else add
        self._known_actors[actor.name] = actor

    @property
    def is_running_activity(self):
        """Allows checking whether there is currently an activity running.

        Returns:
            bool: Yes if running an activity.
        """
        return self._is_running_activity

    @property
    def local_actor(self) -> BaseActor:
        """Returns the local actor.

        Returns:
            BaseActor: Local actor
        """
        return self._local_actor

    @property
    def known_actors(self) -> dict:
        """Returns known actors.

        Returns:
            dict of BaseActor: Dictionary of the known actors.
        """
        return self._known_actors

    @property
    def known_actor_names(self) -> list:
        """Returns names of known actors.

        Returns:
            list: List of names of known actors.
        """
        return self._known_actors.keys()

    def emtpy_known_actors(self):
        """Clears the list of known actors."""
        self._known_actors = {}

    def remove_known_actor(self, actor_name: str):
        """Remove an actor from the list of known actors.

        Args:
            actor_name (str): name of the actor to remove.
        """
        assert (
            actor_name in self.known_actors
        ), f"Actor {actor_name} is not in known. Available are {self.known_actors.keys()}"
        del self._known_actors[actor_name]

    def remove_activity(self, name: str):
        """Removes a registered activity

        Args:
            name (str): Name of the activity.
        """
        self._activity_manager.remove_activity(name=name)

    def register_activity(
        self,
        name: str,
        activity_function: types.CoroutineType,
        power_consumption_in_watt: float,
        on_termination_function: types.CoroutineType = None,
        constraint_function: types.CoroutineType = None,
    ):
        """Registers an activity that can then be performed on the local actor.

        Args:
            name (str): Name of the activity.
            activity_function (types.CoroutineType): Function to execute during the activity.
            Needs to be async. Can accept a list of arguments to be specified later.
            power_consumption_in_watt (float): Power consumption of the activity in W (per second).
            on_termination_function (types.CoroutineType): Function to execute when the activities stops
            (either due to completion or constraint not being satisfied anymore). Needs to be async.
            Can accept a list of arguments to be specified later.
            constraint_function (types.CoroutineType): Function to evaluate if constraints are still valid.
            Should return True if constraints are valid, False if they aren't. Needs to be async.
            Can accept a list of arguments to be specified later.
        """

        # Check provided functions are coroutines
        error = (
            "The activity function needs to be a coroutine."
            "For more information see https://docs.python.org/3/library/asyncio-task.html"
        )
        assert asyncio.iscoroutinefunction(activity_function), error

        if constraint_function is not None:
            error = (
                "The constraint function needs to be a coroutine."
                "For more information see https://docs.python.org/3/library/asyncio-task.html"
            )
            assert asyncio.iscoroutinefunction(constraint_function), error

        if on_termination_function is not None:
            error = (
                "The on_termination function needs to be a coroutine."
                "For more information see https://docs.python.org/3/library/asyncio-task.html"
            )
            assert asyncio.iscoroutinefunction(on_termination_function), error

        self._activity_manager.register_activity(
            name=name,
            activity_function=activity_function,
            power_consumption_in_watt=power_consumption_in_watt,
            on_termination_function=on_termination_function,
            constraint_function=constraint_function,
        )

    def perform_activity(
        self,
        name: str,
        activity_func_args: list = None,
        termination_func_args: list = None,
        constraint_func_args: list = None,
    ):
        """Perform the specified activity. Will advance the simulation if automatic clock is not disabled.

        Args:
            name (str): Name of the activity
            power_consumption_in_watt (float, optional): Power consumption of the
            activity in seconds if not specified. Defaults to None.
            duration_in_s (float, optional): Time to perform this activity. Defaults to 1.0.

        Returns:
            bool: Whether the activity was performed successfully.
        """
        if self._is_running_activity:
            raise RuntimeError(
                "PASEOS is already running an activity. Please wait for it to finish. "
                + "To perform activities in parallen encasulate them in one, single joint activity."
            )
        else:
            self._is_running_activity = True
            return self._activity_manager.perform_activity(
                name=name,
                activity_func_args=activity_func_args,
                termination_func_args=termination_func_args,
                constraint_func_args=constraint_func_args,
            )

    def set_central_body(self, planet: pk.planet):
        """Sets the central body of the simulation for the orbit simulation

        Args:
            planet (pk.planet): The central body as a pykep planet
        """
        logger.debug("Setting central body to " + planet)
        self._state.central_body = planet

    def get_cfg(self) -> DotMap:
        """Returns the current cfg of the simulation

        Returns:
            DotMap: cfg
        """
        return self._cfg<|MERGE_RESOLUTION|>--- conflicted
+++ resolved
@@ -65,12 +65,9 @@
         self._local_actor = local_actor
         # Update local actor time to simulation start time.
         self._local_actor.set_time(pk.epoch(self._cfg.sim.start_time * pk.SEC2DAY))
-<<<<<<< HEAD
         self._activity_manager = ActivityManager(
             self, self._cfg.sim.activity_timestep, self._cfg.sim.time_multiplier
         )
-=======
-        self._activity_manager = ActivityManager(self, self._cfg.sim.activity_timestep)
         self._operations_monitor = OperationsMonitor(self._local_actor.name)
 
     def save_status_log_csv(self, filename) -> None:
@@ -85,7 +82,6 @@
     def log_status(self):
         """Updates the status log."""
         self._operations_monitor.log(self._local_actor, self.known_actor_names)
->>>>>>> 6b01df2e
 
     def advance_time(self, time_to_advance: float):
         """Advances the simulation by a specified amount of time
