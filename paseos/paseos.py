--- conflicted
+++ resolved
@@ -147,13 +147,7 @@
     ):
         """Registers an activity that can then be performed on the local actor.
         Args:
-<<<<<<< HEAD
-            name (str): Name of the activity
-            requires_line_of_sight_to (list): List of strings with names of actors which
-            need to be visible for this activity.
-            power_consumption_in_watt (float, optional): Power consumption of performing
-            the activity (per second). Defaults to None.
-=======
+
             name (str): Name of the activity.
             activity_function (types.FunctionType): Function to execute during the activity.
             Needs to be async. Can accept a list of arguments to be specified later.
@@ -164,7 +158,7 @@
             constraint_function (types.FunctionType): Function to evaluate if constraints are still valid.
             Should return True if constraints are valid, False if they aren't. Needs to be async.
             Can accept a list of arguments to be specified later.
->>>>>>> 4a8ef59d
+
         """
         self._activity_manager.register_activity(
             name=name,
@@ -181,8 +175,7 @@
         termination_func_args: list = None,
         constraint_func_args: list = None,
     ):
-<<<<<<< HEAD
-        """Perform the activity and discharge battery accordingly
+        """Perform the specified activity. Will advance the simulation if automatic clock is not disabled.
         Args:
             name (str): Name of the activity
             power_consumption_in_watt (float, optional): Power consumption of the
@@ -190,15 +183,6 @@
             duration_in_s (float, optional): Time to perform this activity. Defaults to 1.0.
         Returns:
             bool: Whether the activity was performed successfully.
-=======
-        """Perform the specified activity. Will advance the simulation if automatic clock is not disabled.
-
-        Args:
-            name (str): Name of the activity to perform.
-            activity_func_args (list, optional): Arguments for the activity function. Defaults to None.
-            termination_func_args (list, optional): Arguments for the termination function. Defaults to None.
-            constraint_func_args (list, optional): Arguments for the constraint function. Defaults to None.
->>>>>>> 4a8ef59d
         """
         return self._activity_manager.perform_activity(
             name=name,
