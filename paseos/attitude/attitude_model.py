--- conflicted
+++ resolved
@@ -91,7 +91,7 @@
         u = np.array(self._actor.get_position(self._actor.local_time))
         return -u / np.linalg.norm(u)
 
-<<<<<<< HEAD
+
     def calculate_disturbance_torque(self, position, velocity, euler_angles):
         """Compute total torque due to user specified disturbances
 
@@ -99,10 +99,6 @@
             position (np.ndarray): position vector of RPY reference frame wrt ECI frame
             velocity (np.ndarray): velocity of the spacecraft in earth reference frame, centered on spacecraft
             euler_angles (np.ndarray): [roll, pitch, yaw] in radians
-=======
-    def _calculate_disturbance_torque(self):
-        """Compute total torque due to user specified disturbances.
->>>>>>> bb1056fc
 
         Returns:
             np.array([Tx, Ty, Tz]): total combined torques in Nm expressed in the spacecraft body frame.
@@ -138,13 +134,10 @@
         # Euler's equation for rigid body rotation: a = I^(-1) (T - w x (Iw))
         # with: a = angular acceleration, I = inertia matrix, T = torque vector, w = angular velocity
         self._actor_angular_acceleration = np.linalg.inv(I) @ (
-<<<<<<< HEAD
+
             self.calculate_disturbance_torque(position=np.array(self._actor.get_position(self._actor.local_time)),
                                               velocity=np.array(self._actor.get_position_velocity(self._actor.local_time)[1]),
                                               euler_angles=self._actor_attitude_in_rad)
-=======
-            self._calculate_disturbance_torque()
->>>>>>> bb1056fc
             - np.cross(self._actor_angular_velocity, I @ self._actor_angular_velocity)
         )
 
