--- conflicted
+++ resolved
@@ -92,13 +92,8 @@
         u = np.array(self._actor.get_position(self._actor.local_time))
         return -u / np.linalg.norm(u)
 
-<<<<<<< HEAD
     def calculate_disturbance_torque(self, position, velocity, euler_angles):
         """Compute total torque due to user specified disturbances
-=======
-    def calculate_disturbance_torque(self):
-        """Compute total torque due to user specified disturbances.
->>>>>>> ac935ccf
 
         Args:
             position (np.ndarray): position vector of RPY reference frame wrt ECI frame
@@ -108,7 +103,6 @@
         Returns:
             np.array([Tx, Ty, Tz]): total combined torques in Nm expressed in the spacecraft body frame.
         """
-<<<<<<< HEAD
 
         # Transform the earth rotation vector to the body reference frame, assuming the rotation vector is the z-axis
         # of the earth-centered-inertial (eci) frame
@@ -116,26 +110,17 @@
         earth_rotation_vector_in_body = rpy_to_body(earth_rotation_vector_in_rpy, euler_angles)
 
         T = np.array([0.0, 0.0, 0.0])
-        if "aerodynamic" in self._actor.get_disturbances():
-            T += calculate_aero_torque()
-        if "gravitational" in self._actor.get_disturbances():
-            nadir_vector_in_rpy = eci_to_rpy(self.nadir_vector(), position, velocity)
-            nadir_vector_in_body = rpy_to_body(nadir_vector_in_rpy, euler_angles)
-            T += calculate_grav_torque(nadir_vector_in_body,earth_rotation_vector_in_body,
-                                       self._actor._moment_of_inertia, np.linalg.norm(position))
-        if "magnetic" in self._actor.get_disturbances():
-            T += calculate_magnetic_torque()
-=======
-        T = np.array([0.0, 0.0, 0.0])
 
         if self._actor.has_attitude_disturbances:
             if "aerodynamic" in self._actor.get_disturbances():
                 T += calculate_aero_torque()
             if "gravitational" in self._actor.get_disturbances():
-                T += calculate_grav_torque()
+                nadir_vector_in_rpy = eci_to_rpy(self.nadir_vector(), position, velocity)
+                nadir_vector_in_body = rpy_to_body(nadir_vector_in_rpy, euler_angles)
+                T += calculate_grav_torque(nadir_vector_in_body,earth_rotation_vector_in_body,
+                                           self._actor._moment_of_inertia, np.linalg.norm(position))
             if "magnetic" in self._actor.get_disturbances():
                 T += calculate_magnetic_torque()
->>>>>>> ac935ccf
         return T
 
     def calculate_angular_acceleration(self):
