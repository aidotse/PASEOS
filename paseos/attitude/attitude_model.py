import numpy as np
import pykep as pk

from .disturbance_torques_utils import (
    get_aerodynamic_torque,
    get_magnetic_torque,
    get_gravity_gradient_torque,
)
from ..utils.reference_frame_transfer import (
    eci_to_rpy,
    rpy_to_eci,
    body_to_rpy,
    rodrigues_rotation,
    get_rpy_angles,
    rotate_body_vectors,
    rpy_to_body,
)


class AttitudeModel:
    """This model describes the attitude (Roll, Pitch and Yaw) evolution of a spacecraft actor.
    Starting from an initial attitude and angular velocity, the spacecraft response to disturbance torques is simulated.

    The model allows for one pointing vector to be defined in the actor body frame for visualization and possibly
    could be used for future antenna pointing applications. Its position in time within the Earth-centered inertial
    frame is also calculated alongside the general body attitude.

    The attitude calculations are based in three reference frames, refer to reference_frame_transfer.py in utils folder.
    """

    # Spacecraft actor.
    _actor = None
    # Actor attitude in rad..
    _actor_attitude_in_rad = None
    # Actor angular velocity [rad/s].
    _actor_angular_velocity = None
    # Actor angular acceleation [rad/s^2].
    _actor_angular_acceleration = None
    # Actor pointing vector expressed in the body frame.
    _actor_pointing_vector_body = None
    # Actor pointing vector expressed in intertial frame.
    _actor_pointing_vector_eci = None
    # Attitude disturbances experienced by the actor.
    _disturbances = None

    def __init__(
        self,
        local_actor,
        # initial conditions:
        actor_initial_attitude_in_rad: list[float] = [0.0, 0.0, 0.0],
        actor_initial_angular_velocity: list[float] = [0.0, 0.0, 0.0],
        # pointing vector in body frame: (defaults to body z-axis)
        actor_pointing_vector_body: list[float] = [0.0, 0.0, 1.0],
        actor_residual_magnetic_field: list[float] = [0.0, 0.0, 0.0],
    ):
        """Creates an attitude model to model actor attitude based on
        initial conditions (initial attitude and angular velocity) and
        external disturbance torques.

        Args:
            actor (SpacecraftActor): Actor to model.
            actor_initial_attitude_in_rad (list of floats): Actor's initial attitude ([roll, pitch, yaw]) angles.
                Defaults to [0., 0., 0.].
            actor_initial_angular_velocity (list of floats): Actor's initial angular velocity vector.
                Defaults to [0., 0., 0.].
            actor_pointing_vector_body (list of floats): User defined vector in the Actor body. Defaults to [0., 0., 1]
            actor_residual_magnetic_field (list of floats): Actor's own magnetic field modeled as dipole moment vector.
                Defaults to [0., 0., 0.].
        """
        self._actor = local_actor
        # convert to np.ndarray
        self._actor_attitude_in_rad = np.array(actor_initial_attitude_in_rad)
        self._actor_angular_velocity = np.array(actor_initial_angular_velocity)

        # normalize inputted pointing vector & convert to np.ndarray
        self._actor_pointing_vector_body = np.array(
            actor_pointing_vector_body
        ) / np.linalg.norm(np.array(actor_pointing_vector_body))

        # pointing vector expressed in Earth-centered inertial frame
        self._actor_pointing_vector_eci = rpy_to_eci(
            body_to_rpy(self._actor_pointing_vector_body, self._actor_attitude_in_rad),
            np.array(self._actor.get_position(self._actor.local_time)),
            np.array(self._actor.get_position_velocity(self._actor.local_time)[1]),
        )

        # angular velocity vector expressed in Earth-centered inertial frame
        self._actor_angular_velocity_eci = rpy_to_eci(
            body_to_rpy(self._actor_angular_velocity, self._actor_attitude_in_rad),
            np.array(self._actor.get_position(self._actor.local_time)),
            np.array(self._actor.get_position_velocity(self._actor.local_time)[1]),
        )

        # actor residual magnetic field (modeled as dipole)
        self._actor_residual_magnetic_field = np.array(actor_residual_magnetic_field)

    def _nadir_vector(self):
        """Compute unit vector pointing towards earth, in the inertial frame.

        Returns:
            np array ([x, y, z]): unit nadir vector in ECIF (Earth-centered inertial frame)
        """
        u = np.array(self._actor.get_position(self._actor.local_time))
        return -u / np.linalg.norm(u)

<<<<<<< HEAD
    def get_disturbance_torque(self, position, velocity, euler_angles):
=======

    def calculate_disturbance_torque(self, position, velocity, euler_angles, current_temperature_K):
>>>>>>> a8032b12
        """Compute total torque due to user-specified disturbances.

        Args:
            position (np.ndarray): position vector of RPY reference frame wrt ECI frame.
            velocity (np.ndarray): velocity of the spacecraft in earth reference frame, centered on spacecraft.
            euler_angles (np.ndarray): [roll, pitch, yaw] in radians.
            current_temperature_K (float): current temperature in Kelvin.
        Returns:
            np.array([Tx, Ty, Tz]): total combined torques in Nm expressed in the spacecraft body frame.
        """
        # Transform the earth rotation vector to the body reference frame, assuming the rotation vector is the z-axis
        # of the earth-centered-inertial (eci) frame.
        T = np.array([0.0, 0.0, 0.0])

        if self._disturbances is not None:
            # TODO add solar disturbance
<<<<<<< HEAD
            if "aerodynamic" in self._actor.attitude_disturbances:
                T += get_aerodynamic_torque()
            if "gravitational" in self._actor.attitude_disturbances:
                # Extract nadir vectors in different reference systems
                nadir_vector_in_rpy = eci_to_rpy(
                    self._nadir_vector(), position, velocity
                )
=======
            if "aerodynamic" in self._actor.get_disturbances():
                T += calculate_aero_torque(position, velocity, self._actor.geometric_model.mesh, self.actor_attitude_in_rad, current_temperature_K)
            if "gravitational" in self._actor.get_disturbances():
                nadir_vector_in_rpy = eci_to_rpy(self.nadir_vector(), position, velocity)
>>>>>>> a8032b12
                nadir_vector_in_body = rpy_to_body(nadir_vector_in_rpy, euler_angles)
                # Extract Earth rotation vector in different reference systems
                earth_rotation_vector_in_rpy = eci_to_rpy(
                    np.array([0, 0, 1]), position, velocity
                )
                earth_rotation_vector_in_body = rpy_to_body(
                    earth_rotation_vector_in_rpy, euler_angles
                )
                # Accumulate torque due to gravity gradients
                T += get_gravity_gradient_torque(
                    self._actor.central_body.planet,
                    nadir_vector_in_body,
                    earth_rotation_vector_in_body,
                    self._actor.body_moment_of_inertia,
                    np.linalg.norm(position),
                )
            if "magnetic" in self._actor.attitude_disturbances:
                time = self._actor.local_time
                T += get_magnetic_torque(
                    m_earth=self._actor.central_body.magnetic_dipole_moment(time),
                    m_sat=self._actor_residual_magnetic_field,
                    position=self._actor.get_position(time),
                    velocity=self._actor.get_position_velocity(time)[1],
                    attitude=self._actor_attitude_in_rad,
                )
        return T

    def _calculate_angular_acceleration(self, current_temperature_K):
        """Calculate the spacecraft angular acceleration (external disturbance torques and gyroscopic accelerations).
            Args:
                current_temperature_K (float): current temperature in Kelvin.
        """

        # TODO in the future control torques could be added
        # Euler's equation for rigid body rotation: a = I^(-1) (T - w x (Iw))
<<<<<<< HEAD
        # with: a = angular acceleration, body_moment_of_inertia = inertia matrix, T = torque vector, w = angular velocity
        self._actor_angular_acceleration = np.linalg.inv(
            self._actor.body_moment_of_inertia
        ) @ (
            self.get_disturbance_torque(
                position=np.array(self._actor.get_position(self._actor.local_time)),
                velocity=np.array(
                    self._actor.get_position_velocity(self._actor.local_time)[1]
                ),
                euler_angles=self._actor_attitude_in_rad,
            )
            - np.cross(
                self._actor_angular_velocity,
                self._actor.body_moment_of_inertia @ self._actor_angular_velocity,
            )
=======
        # with: a = angular acceleration, I = inertia matrix, T = torque vector, w = angular velocity
        self._actor_angular_acceleration = np.linalg.inv(I) @ (

            self.calculate_disturbance_torque(position=np.array(self._actor.get_position(self._actor.local_time)),
                                              velocity=np.array(self._actor.get_position_velocity(self._actor.local_time)[1]),
                                              euler_angles=self._actor_attitude_in_rad, current_temperature_K=current_temperature_K)
            - np.cross(self._actor_angular_velocity, I @ self._actor_angular_velocity)
>>>>>>> a8032b12
        )

    def _body_rotation(self, dt, current_temperature_K):
        """Calculates the rotation vector around which the spacecraft body rotates
        based on angular acceleration, velocity, and current temperature.

        Args:
            dt (float): time to advance.
            current_temperature_K (float): current temperature in Kelvin.

        Returns: rotation vector of spacecraft body expressed in the RPY frame.
        """
        # Calculate angular acceleration
        self._calculate_angular_acceleration(current_temperature_K)

        # Add angular velocity
        self._actor_angular_velocity += self._actor_angular_acceleration * dt

        # Body rotation vector:
        body_rotation = self._actor_angular_velocity * dt

        # Return rotation vector in RPY frame
        return body_to_rpy(body_rotation, self._actor_attitude_in_rad)

    @staticmethod
    def _frame_rotation(position, next_position, velocity):
        """Calculate the rotation vector of the RPY frame rotation within the inertial frame.
        This rotation component makes the actor body attitude stay constant w.r.t. inertial frame.

        Args:
            position (np.ndarray): actor position vector.
            next_position (np.ndarray): actor position vector in the next timestep.
            velocity (np.ndarray): actor velocity vector.

        Returns: rotation vector of RPY frame w.r.t. ECI frame expressed in the ECI frame.
        """
        # orbital plane normal unit vector: (p x v)/||p x v||
        orbital_plane_normal = np.cross(position, velocity) / np.linalg.norm(
            np.cross(position, velocity)
        )

        # rotation angle: arccos((p . p_previous) / (||p|| ||p_previous||))
        rpy_frame_rotation_angle_in_eci = np.arccos(
            np.linalg.multi_dot([position, next_position])
            / (np.linalg.norm(position) * np.linalg.norm(next_position))
        )

        # assign this scalar rotation angle to the vector perpendicular to rotation plane
        rpy_frame_rotation_vector_in_eci = (
            orbital_plane_normal * rpy_frame_rotation_angle_in_eci
        )

        # this rotation needs to be compensated in the rotation of the body frame, so its attitude stays fixed
        return -eci_to_rpy(rpy_frame_rotation_vector_in_eci, position, velocity)

    def _body_axes_in_rpy(self):
        """Transforms vectors expressed in the spacecraft body frame to the roll pitch yaw frame.
        Vectors: - x, y, z axes
                 - user specified pointing vector

        Returns: transformed vectors.
        """
        # principal axes:
        x = body_to_rpy(np.array([1, 0, 0]), self._actor_attitude_in_rad)
        y = body_to_rpy(np.array([0, 1, 0]), self._actor_attitude_in_rad)
        z = body_to_rpy(np.array([0, 0, 1]), self._actor_attitude_in_rad)

        # pointing vector:
        p = body_to_rpy(self._actor_pointing_vector_body, self._actor_attitude_in_rad)
        return x, y, z, p

    def update_attitude(self, dt, current_temperature_K):
        """Updates the actor attitude based on initial conditions and disturbance torques over time.

        Args:
            dt (float): how far to advance the attitude computation.
            current_temperature_K (float): current actor temperature in Kelvin.
        """
        # time
        t = self._actor.local_time

        # position
        position = np.array(self._actor.get_position(t))

        # next position
        next_position = np.array(
            self._actor.get_position(pk.epoch(t.mjd2000 + dt * pk.SEC2DAY, "mjd2000"))
        )

        # velocity
        velocity = np.array(
            self._actor.get_position_velocity(self._actor.local_time)[1]
        )

        # Initial body vectors expressed in rpy frame: (x, y, z, custom pointing vector)
        xb_rpy, yb_rpy, zb_rpy, pointing_vector_rpy = self._body_axes_in_rpy()

        # attitude change due to two rotations
        # rpy frame rotation, in inertial frame:
        theta_1 = self._frame_rotation(position, next_position, velocity)
        # body rotation due to its physical rotation
        theta_2 = self._body_rotation(dt, current_temperature_K)

        # rotate the body vectors in rpy frame with frame rotation
        xb_rpy, yb_rpy, zb_rpy, pointing_vector_rpy = rotate_body_vectors(
            xb_rpy, yb_rpy, zb_rpy, pointing_vector_rpy, theta_1
        )

        # rotate the body rotation vector as well
        theta_2 = rodrigues_rotation(theta_2, theta_1)
        # rotate the body vectors in rpy frame with body rotation
        xb_rpy, yb_rpy, zb_rpy, pointing_vector_rpy = rotate_body_vectors(
            xb_rpy, yb_rpy, zb_rpy, pointing_vector_rpy, theta_2
        )

        # update new attitude in ECI:
        self._actor_attitude_in_rad = get_rpy_angles(xb_rpy, yb_rpy, zb_rpy)

        # update new angular velocity vector in ECI:
        self._actor_angular_velocity_eci = rpy_to_eci(
            body_to_rpy(self._actor_angular_velocity, self._actor_attitude_in_rad),
            next_position,
            velocity,
        )
        # update pointing vector
        self._actor_pointing_vector_eci = rpy_to_eci(
            pointing_vector_rpy, next_position, velocity
        )<|MERGE_RESOLUTION|>--- conflicted
+++ resolved
@@ -2,9 +2,9 @@
 import pykep as pk
 
 from .disturbance_torques_utils import (
-    get_aerodynamic_torque,
-    get_magnetic_torque,
-    get_gravity_gradient_torque,
+    compute_aerodynamic_torque,
+    compute_magnetic_torque,
+    compute_gravity_gradient_torque,
 )
 from ..utils.reference_frame_transfer import (
     eci_to_rpy,
@@ -103,12 +103,9 @@
         u = np.array(self._actor.get_position(self._actor.local_time))
         return -u / np.linalg.norm(u)
 
-<<<<<<< HEAD
-    def get_disturbance_torque(self, position, velocity, euler_angles):
-=======
-
-    def calculate_disturbance_torque(self, position, velocity, euler_angles, current_temperature_K):
->>>>>>> a8032b12
+    def compute_disturbance_torque(
+        self, position, velocity, euler_angles, current_temperature_K
+    ):
         """Compute total torque due to user-specified disturbances.
 
         Args:
@@ -125,20 +122,19 @@
 
         if self._disturbances is not None:
             # TODO add solar disturbance
-<<<<<<< HEAD
             if "aerodynamic" in self._actor.attitude_disturbances:
-                T += get_aerodynamic_torque()
+                T += compute_aerodynamic_torque(
+                    position,
+                    velocity,
+                    self._actor.geometric_model.mesh,
+                    self.actor_attitude_in_rad,
+                    current_temperature_K,
+                )
             if "gravitational" in self._actor.attitude_disturbances:
                 # Extract nadir vectors in different reference systems
                 nadir_vector_in_rpy = eci_to_rpy(
                     self._nadir_vector(), position, velocity
                 )
-=======
-            if "aerodynamic" in self._actor.get_disturbances():
-                T += calculate_aero_torque(position, velocity, self._actor.geometric_model.mesh, self.actor_attitude_in_rad, current_temperature_K)
-            if "gravitational" in self._actor.get_disturbances():
-                nadir_vector_in_rpy = eci_to_rpy(self.nadir_vector(), position, velocity)
->>>>>>> a8032b12
                 nadir_vector_in_body = rpy_to_body(nadir_vector_in_rpy, euler_angles)
                 # Extract Earth rotation vector in different reference systems
                 earth_rotation_vector_in_rpy = eci_to_rpy(
@@ -148,7 +144,7 @@
                     earth_rotation_vector_in_rpy, euler_angles
                 )
                 # Accumulate torque due to gravity gradients
-                T += get_gravity_gradient_torque(
+                T += compute_gravity_gradient_torque(
                     self._actor.central_body.planet,
                     nadir_vector_in_body,
                     earth_rotation_vector_in_body,
@@ -157,7 +153,7 @@
                 )
             if "magnetic" in self._actor.attitude_disturbances:
                 time = self._actor.local_time
-                T += get_magnetic_torque(
+                T += compute_magnetic_torque(
                     m_earth=self._actor.central_body.magnetic_dipole_moment(time),
                     m_sat=self._actor_residual_magnetic_field,
                     position=self._actor.get_position(time),
@@ -168,37 +164,28 @@
 
     def _calculate_angular_acceleration(self, current_temperature_K):
         """Calculate the spacecraft angular acceleration (external disturbance torques and gyroscopic accelerations).
-            Args:
-                current_temperature_K (float): current temperature in Kelvin.
+        Args:
+            current_temperature_K (float): current temperature in Kelvin.
         """
 
         # TODO in the future control torques could be added
         # Euler's equation for rigid body rotation: a = I^(-1) (T - w x (Iw))
-<<<<<<< HEAD
         # with: a = angular acceleration, body_moment_of_inertia = inertia matrix, T = torque vector, w = angular velocity
         self._actor_angular_acceleration = np.linalg.inv(
             self._actor.body_moment_of_inertia
         ) @ (
-            self.get_disturbance_torque(
+            self.compute_disturbance_torque(
                 position=np.array(self._actor.get_position(self._actor.local_time)),
                 velocity=np.array(
                     self._actor.get_position_velocity(self._actor.local_time)[1]
                 ),
                 euler_angles=self._actor_attitude_in_rad,
+                current_temperature_K=current_temperature_K,
             )
             - np.cross(
                 self._actor_angular_velocity,
                 self._actor.body_moment_of_inertia @ self._actor_angular_velocity,
             )
-=======
-        # with: a = angular acceleration, I = inertia matrix, T = torque vector, w = angular velocity
-        self._actor_angular_acceleration = np.linalg.inv(I) @ (
-
-            self.calculate_disturbance_torque(position=np.array(self._actor.get_position(self._actor.local_time)),
-                                              velocity=np.array(self._actor.get_position_velocity(self._actor.local_time)[1]),
-                                              euler_angles=self._actor_attitude_in_rad, current_temperature_K=current_temperature_K)
-            - np.cross(self._actor_angular_velocity, I @ self._actor_angular_velocity)
->>>>>>> a8032b12
         )
 
     def _body_rotation(self, dt, current_temperature_K):
