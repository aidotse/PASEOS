import numpy as np
import pykep as pk
from skyfield.api import wgs84, load


from paseos.attitude.disturbance_calculations import (
    calculate_aero_torque,
    calculate_magnetic_torque,
    calculate_grav_torque,
)
from paseos.utils.reference_frame_transfer import (
    eci_to_rpy,
    rpy_to_eci,
    body_to_rpy,
    rodrigues_rotation,
    get_rpy_angles,
    rotate_body_vectors,
)


class AttitudeModel:
    """This model describes the attitude (Roll, Pitch and Yaw) evolution of a spacecraft actor.
    Starting from an initial attitude and angular velocity, the spacecraft response to disturbance torques is simulated.

    The model allows for one pointing vector to be defined in the actor body frame for visualization and possibly
    could be used for future antenna pointing applications. Its position in time within the Earth-centered inertial
    frame is also calculated alongside the general body attitude.

    The attitude calculations are based in three reference frames, refer to reference_frame_transfer.py in utils folder.
    """

    _actor = None

    _actor_attitude_in_rad = None
    _actor_angular_velocity = None
    _actor_angular_acceleration = None

    _actor_pointing_vector_body = None
    _actor_pointing_vector_eci = None

    def __init__(
        self,
        local_actor,
        # initial conditions:
        actor_initial_attitude_in_rad: list[float] = [0., 0., 0.],
        actor_initial_angular_velocity: list[float] = [0., 0., 0.],
        # pointing vector in body frame: (defaults to body z-axis)
        actor_pointing_vector_body: list[float] = [0., 0., 1.],
        actor_residual_magnetic_field: list[float] = [0., 0., 0.],
    ):
        """Creates an attitude model to model actor attitude based on
        initial conditions (initial attitude and angular velocity) and
        external disturbance torques.

        Args:
            actor (SpacecraftActor): Actor to model.
            actor_initial_attitude_in_rad (list of floats): Actor's initial attitude ([roll, pitch, yaw]) angles.
                Defaults to [0., 0., 0.].
            actor_initial_angular_velocity (list of floats): Actor's initial angular velocity vector.
                Defaults to [0., 0., 0.].
            actor_pointing_vector_body (list of floats): User defined vector in the Actor body. Defaults to [0., 0., 1]
        """
        self._actor = local_actor
        # convert to np.ndarray
        self._actor_attitude_in_rad = np.array(actor_initial_attitude_in_rad)
        self._actor_angular_velocity = np.array(actor_initial_angular_velocity)

        # normalize inputted pointing vector & convert to np.ndarray
        self._actor_pointing_vector_body = np.array(
            actor_pointing_vector_body
        ) / np.linalg.norm(np.array(actor_pointing_vector_body))

        # pointing vector expressed in Earth-centered inertial frame
        self._actor_pointing_vector_eci = rpy_to_eci(
            body_to_rpy(self._actor_pointing_vector_body, self._actor_attitude_in_rad),
            np.array(self._actor.get_position(self._actor.local_time)),
            np.array(self._actor.get_position_velocity(self._actor.local_time)[1]),
        )

        # angular velocity vector expressed in Earth-centered inertial frame
        self._actor_angular_velocity_eci = rpy_to_eci(
            body_to_rpy(self._actor_angular_velocity, self._actor_attitude_in_rad),
            np.array(self._actor.get_position(self._actor.local_time)),
            np.array(self._actor.get_position_velocity(self._actor.local_time)[1]),
        )
        self._actor_residual_magnetic_field = np.array(actor_residual_magnetic_field)

    def _nadir_vector(self):
        """Compute unit vector pointing towards earth, in the inertial frame.

        Returns:
            np array ([x, y, z]): unit nadir vector in ECIF (Earth-centered inertial frame)
        """
        u = np.array(self._actor.get_position(self._actor.local_time))
        return -u / np.linalg.norm(u)

<<<<<<< HEAD
    def earth_magnetic_dipole_moment(self):
        """Returns the Earth magnetic dipole moment vector from the northern geomagnetic pole position using skyfield
        api, and actor epoch. To model the simplified Earth magnetic field as a magnetic dipole with an offset from
        the Earth rotational axis, at a specific point in time.

        Pole position and dipole moment strength values from the year 2000:
        Latitude: 79.6° N
        Longitude: 71.6° W
        Dipole moment: 7.79 x 10²² Am²
        https://wdc.kugi.kyoto-u.ac.jp/poles/polesexp.html

        (The same method used as ground station actor position determination)

        Returns: Time-dependent Earth dipole moment vector in ECI (np.ndarray): [mx, my, mz]
        """
        # North geomagnetic pole location
        lat = 79.6
        lon = -71.6

        # Converting time to skyfield to use its API
        t_skyfield = load.timescale().tt_jd(self._actor.local_time.jd)

        # North geomagnetic pole location on Earth surface in cartesian coordinates
        dipole_north_direction = np.array(
            wgs84.latlon(lat, lon).at(t_skyfield).position.m
        )
        # Multiply geomagnetic pole position unit vector with dipole moment strength
        magnetic_dipole_moment = (
            dipole_north_direction / np.linalg.norm(dipole_north_direction) * 7.79e22
        )
        return magnetic_dipole_moment

    def calculate_disturbance_torque(self):
=======
    def _calculate_disturbance_torque(self):
>>>>>>> dee082b6
        """Compute total torque due to user specified disturbances.

        Returns:
            np.array([Tx, Ty, Tz]): total combined torques in Nm expressed in the spacecraft body frame.
        """
        T = np.array([0.0, 0.0, 0.0])

        if self._actor.has_attitude_disturbances:
            if "aerodynamic" in self._actor.get_disturbances():
                T += calculate_aero_torque()
            if "gravitational" in self._actor.get_disturbances():
                T += calculate_grav_torque()
            if "magnetic" in self._actor.get_disturbances():
                time = self._actor.local_time
                T += calculate_magnetic_torque(
                    m_earth=self.earth_magnetic_dipole_moment(),
                    m_sat=self._actor_residual_magnetic_field,
                    position=self._actor.get_position(time),
                    velocity=self._actor.get_position_velocity(time)[1],
                    attitude=self._actor_attitude_in_rad,
                )
        return T

    def _calculate_angular_acceleration(self):
        """Calculate the spacecraft angular acceleration (external disturbance torques and gyroscopic accelerations)."""
        # TODO in the future control torques could be added

        # moment of Inertia matrix:
        I = self._actor._moment_of_inertia()

        # Euler's equation for rigid body rotation: a = I^(-1) (T - w x (Iw))
        # with: a = angular acceleration, I = inertia matrix, T = torque vector, w = angular velocity
        self._actor_angular_acceleration = np.linalg.inv(I) @ (
            self._calculate_disturbance_torque()
            - np.cross(self._actor_angular_velocity, I @ self._actor_angular_velocity)
        )

    def _body_rotation(self, dt):
        """Calculates the rotation vector around which the spacecraft body rotates
        based on angular acceleration and velocity.

        Args:
            dt (float): time to advance.

        Returns: rotation vector of spacecraft body expressed in the RPY frame.
        """
        # Calculate angular acceleration
        self._calculate_angular_acceleration()

        # Add angular velocity
        self._actor_angular_velocity += self._actor_angular_acceleration * dt

        # Body rotation vector:
        body_rotation = self._actor_angular_velocity * dt

        # Return rotation vector in RPY frame
        return body_to_rpy(body_rotation, self._actor_attitude_in_rad)

    @staticmethod
    def _frame_rotation(position, next_position, velocity):
        """Calculate the rotation vector of the RPY frame rotation within the inertial frame.
        This rotation component makes the actor body attitude stay constant w.r.t. inertial frame.

        Args:
            position (np.ndarray): actor position vector.
            next_position (np.ndarray): actor position vector in the next timestep.
            velocity (np.ndarray): actor velocity vector.

        Returns: rotation vector of RPY frame w.r.t. ECI frame expressed in the ECI frame.
        """
        # orbital plane normal unit vector: (p x v)/||p x v||
        orbital_plane_normal = np.cross(position, velocity) / np.linalg.norm(
            np.cross(position, velocity)
        )

        # rotation angle: arccos((p . p_previous) / (||p|| ||p_previous||))
        rpy_frame_rotation_angle_in_eci = np.arccos(
            np.linalg.multi_dot([position, next_position])
            / (np.linalg.norm(position) * np.linalg.norm(next_position))
        )

        # assign this scalar rotation angle to the vector perpendicular to rotation plane
        rpy_frame_rotation_vector_in_eci = (
            orbital_plane_normal * rpy_frame_rotation_angle_in_eci
        )

        # this rotation needs to be compensated in the rotation of the body frame, so its attitude stays fixed
        return -eci_to_rpy(rpy_frame_rotation_vector_in_eci, position, velocity)

    def _body_axes_in_rpy(self):
        """Transforms vectors expressed in the spacecraft body frame to the roll pitch yaw frame.
        Vectors: - x, y, z axes
                 - user specified pointing vector

        Returns: transformed vectors.
        """
        # principal axes:
        x = body_to_rpy(np.array([1, 0, 0]), self._actor_attitude_in_rad)
        y = body_to_rpy(np.array([0, 1, 0]), self._actor_attitude_in_rad)
        z = body_to_rpy(np.array([0, 0, 1]), self._actor_attitude_in_rad)

        # pointing vector:
        p = body_to_rpy(self._actor_pointing_vector_body, self._actor_attitude_in_rad)
        return x, y, z, p

    def update_attitude(self, dt):
        """Updates the actor attitude based on initial conditions and disturbance torques over time.

        Args:
            dt (float): How far to advance the attitude computation.
        """
        # time
        t = self._actor.local_time

        # position
        position = np.array(self._actor.get_position(t))

        # next position
        next_position = np.array(
            self._actor.get_position(pk.epoch(t.mjd2000 + dt * pk.SEC2DAY, "mjd2000"))
        )

        # velocity
        velocity = np.array(
            self._actor.get_position_velocity(self._actor.local_time)[1]
        )

        # Initial body vectors expressed in rpy frame: (x, y, z, custom pointing vector)
        xb_rpy, yb_rpy, zb_rpy, pointing_vector_rpy = self._body_axes_in_rpy()

        # attitude change due to two rotations
        # rpy frame rotation, in inertial frame:
        theta_1 = self._frame_rotation(position, next_position, velocity)
        # body rotation due to its physical rotation
        theta_2 = self._body_rotation(dt)

        # rotate the body vectors in rpy frame with frame rotation
        xb_rpy, yb_rpy, zb_rpy, pointing_vector_rpy = rotate_body_vectors(
            xb_rpy, yb_rpy, zb_rpy, pointing_vector_rpy, theta_1
        )

        # rotate the body rotation vector as well
        theta_2 = rodrigues_rotation(theta_2, theta_1)
        # rotate the body vectors in rpy frame with body rotation
        xb_rpy, yb_rpy, zb_rpy, pointing_vector_rpy = rotate_body_vectors(
            xb_rpy, yb_rpy, zb_rpy, pointing_vector_rpy, theta_2
        )

        # update new attitude in ECI:
        self._actor_attitude_in_rad = get_rpy_angles(xb_rpy, yb_rpy, zb_rpy)

        # update new angular velocity vector in ECI:
        self._actor_angular_velocity_eci = rpy_to_eci(
            body_to_rpy(self._actor_angular_velocity, self._actor_attitude_in_rad),
            next_position,
            velocity,
        )
        # update pointing vector
        self._actor_pointing_vector_eci = rpy_to_eci(
            pointing_vector_rpy, next_position, velocity
        )<|MERGE_RESOLUTION|>--- conflicted
+++ resolved
@@ -94,7 +94,6 @@
         u = np.array(self._actor.get_position(self._actor.local_time))
         return -u / np.linalg.norm(u)
 
-<<<<<<< HEAD
     def earth_magnetic_dipole_moment(self):
         """Returns the Earth magnetic dipole moment vector from the northern geomagnetic pole position using skyfield
         api, and actor epoch. To model the simplified Earth magnetic field as a magnetic dipole with an offset from
@@ -127,10 +126,7 @@
         )
         return magnetic_dipole_moment
 
-    def calculate_disturbance_torque(self):
-=======
     def _calculate_disturbance_torque(self):
->>>>>>> dee082b6
         """Compute total torque due to user specified disturbances.
 
         Returns:
