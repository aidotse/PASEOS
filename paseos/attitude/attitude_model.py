import numpy as np
import pykep as pk

from .disturbance_calculations import (
    calculate_aero_torque,
    calculate_magnetic_torque,
    calculate_grav_torque,
)
from ..utils.reference_frame_transfer import (
    eci_to_rpy,
    rpy_to_eci,
    body_to_rpy,
    rodrigues_rotation,
    get_rpy_angles,
    rotate_body_vectors,
    rpy_to_body,
)


class AttitudeModel:
    """This model describes the attitude (Roll, Pitch and Yaw) evolution of a spacecraft actor.
    Starting from an initial attitude and angular velocity, the spacecraft response to disturbance torques is simulated.

    The model allows for one pointing vector to be defined in the actor body frame for visualization and possibly
    could be used for future antenna pointing applications. Its position in time within the Earth-centered inertial
    frame is also calculated alongside the general body attitude.

    The attitude calculations are based in three reference frames, refer to reference_frame_transfer.py in utils folder.
    """

    # Spacecraft actor.
    _actor = None
    # Actor attitude in rad..
    _actor_attitude_in_rad = None
    # Actor angular velocity [rad/s].
    _actor_angular_velocity = None
    # Actor angular acceleation [rad/s^2].
    _actor_angular_acceleration = None
    # Actor pointing vector expressed in the body frame.
    _actor_pointing_vector_body = None
    # Actor pointing vector expressed in intertial frame.
    _actor_pointing_vector_eci = None
    # Attitude disturbances experienced by the actor.
    _disturbances = None

    def __init__(
        self,
        local_actor,
        # initial conditions:
        actor_initial_attitude_in_rad: list[float] = [0.0, 0.0, 0.0],
        actor_initial_angular_velocity: list[float] = [0.0, 0.0, 0.0],
        # pointing vector in body frame: (defaults to body z-axis)
        actor_pointing_vector_body: list[float] = [0.0, 0.0, 1.0],
        actor_residual_magnetic_field: list[float] = [0.0, 0.0, 0.0],
    ):
        """Creates an attitude model to model actor attitude based on
        initial conditions (initial attitude and angular velocity) and
        external disturbance torques.

        Args:
            actor (SpacecraftActor): Actor to model.
            actor_initial_attitude_in_rad (list of floats): Actor's initial attitude ([roll, pitch, yaw]) angles.
                Defaults to [0., 0., 0.].
            actor_initial_angular_velocity (list of floats): Actor's initial angular velocity vector.
                Defaults to [0., 0., 0.].
            actor_pointing_vector_body (list of floats): User defined vector in the Actor body. Defaults to [0., 0., 1]
            actor_residual_magnetic_field (list of floats): Actor's own magnetic field modeled as dipole moment vector.
                Defaults to [0., 0., 0.].
        """
        self._actor = local_actor
        # convert to np.ndarray
        self._actor_attitude_in_rad = np.array(actor_initial_attitude_in_rad)
        self._actor_angular_velocity = np.array(actor_initial_angular_velocity)

        # normalize inputted pointing vector & convert to np.ndarray
        self._actor_pointing_vector_body = np.array(
            actor_pointing_vector_body
        ) / np.linalg.norm(np.array(actor_pointing_vector_body))

        # pointing vector expressed in Earth-centered inertial frame
        self._actor_pointing_vector_eci = rpy_to_eci(
            body_to_rpy(self._actor_pointing_vector_body, self._actor_attitude_in_rad),
            np.array(self._actor.get_position(self._actor.local_time)),
            np.array(self._actor.get_position_velocity(self._actor.local_time)[1]),
        )

        # angular velocity vector expressed in Earth-centered inertial frame
        self._actor_angular_velocity_eci = rpy_to_eci(
            body_to_rpy(self._actor_angular_velocity, self._actor_attitude_in_rad),
            np.array(self._actor.get_position(self._actor.local_time)),
            np.array(self._actor.get_position_velocity(self._actor.local_time)[1]),
        )

        # actor residual magnetic field (modeled as dipole)
        self._actor_residual_magnetic_field = np.array(actor_residual_magnetic_field)

    def _nadir_vector(self):
        """Compute unit vector pointing towards earth, in the inertial frame.

        Returns:
            np array ([x, y, z]): unit nadir vector in ECIF (Earth-centered inertial frame)
        """
        u = np.array(self._actor.get_position(self._actor.local_time))
        return -u / np.linalg.norm(u)


    def calculate_disturbance_torque(self, position, velocity, euler_angles):
        """Compute total torque due to user-specified disturbances.

        Args:
            position (np.ndarray): position vector of RPY reference frame wrt ECI frame
            velocity (np.ndarray): velocity of the spacecraft in earth reference frame, centered on spacecraft
            euler_angles (np.ndarray): [roll, pitch, yaw] in radians

        Returns:
            np.array([Tx, Ty, Tz]): total combined torques in Nm expressed in the spacecraft body frame.
        """

        # Transform the earth rotation vector to the body reference frame, assuming the rotation vector is the z-axis
        # of the earth-centered-inertial (eci) frame


        T = np.array([0.0, 0.0, 0.0])

        if self._disturbances is not None:
            # TODO add solar disturbance
            if "aerodynamic" in self._actor.attitude_disturbances:
                T += calculate_aero_torque()
<<<<<<< HEAD
            if "gravitational" in self._actor.attitude_disturbances:
                T += calculate_grav_torque()
            if "magnetic" in self._actor.attitude_disturbances:
=======
            if "gravitational" in self._actor.get_disturbances():
                nadir_vector_in_rpy = eci_to_rpy(self.nadir_vector(), position, velocity)
                nadir_vector_in_body = rpy_to_body(nadir_vector_in_rpy, euler_angles)
                earth_rotation_vector_in_rpy = eci_to_rpy(np.array([0, 0, 1]), position, velocity)
                earth_rotation_vector_in_body = rpy_to_body(earth_rotation_vector_in_rpy, euler_angles)
                T += calculate_grav_torque(self._actor.central_body.planet, nadir_vector_in_body,earth_rotation_vector_in_body,
                                           self._actor._moment_of_inertia(), np.linalg.norm(position))
            if "magnetic" in self._actor.get_disturbances():
>>>>>>> e0421800
                time = self._actor.local_time
                T += calculate_magnetic_torque(
                    m_earth=self._actor.central_body.magnetic_dipole_moment(time),
                    m_sat=self._actor_residual_magnetic_field,
                    position=self._actor.get_position(time),
                    velocity=self._actor.get_position_velocity(time)[1],
                    attitude=self._actor_attitude_in_rad,
                )
        return T

    def _calculate_angular_acceleration(self):
        """Calculate the spacecraft angular acceleration (external disturbance torques and gyroscopic accelerations)."""
        # TODO in the future control torques could be added

        # moment of Inertia matrix:
        body_moment_of_inertia = self._actor.body_moment_of_inertia

        # Euler's equation for rigid body rotation: a = I^(-1) (T - w x (Iw))
<<<<<<< HEAD
        # with: a = angular acceleration, body_moment_of_inertia = inertia matrix, T = torque vector, w = angular velocity
        self._actor_angular_acceleration = np.linalg.inv(body_moment_of_inertia) @ (
            self._calculate_disturbance_torque()
            - np.cross(
                self._actor_angular_velocity,
                body_moment_of_inertia @ self._actor_angular_velocity,
            )
=======
        # with: a = angular acceleration, I = inertia matrix, T = torque vector, w = angular velocity
        self._actor_angular_acceleration = np.linalg.inv(I) @ (

            self.calculate_disturbance_torque(position=np.array(self._actor.get_position(self._actor.local_time)),
                                              velocity=np.array(self._actor.get_position_velocity(self._actor.local_time)[1]),
                                              euler_angles=self._actor_attitude_in_rad)
            - np.cross(self._actor_angular_velocity, I @ self._actor_angular_velocity)
>>>>>>> e0421800
        )

    def _body_rotation(self, dt):
        """Calculates the rotation vector around which the spacecraft body rotates
        based on angular acceleration and velocity.

        Args:
            dt (float): time to advance.

        Returns: rotation vector of spacecraft body expressed in the RPY frame.
        """
        # Calculate angular acceleration
        self._calculate_angular_acceleration()

        # Add angular velocity
        self._actor_angular_velocity += self._actor_angular_acceleration * dt

        # Body rotation vector:
        body_rotation = self._actor_angular_velocity * dt

        # Return rotation vector in RPY frame
        return body_to_rpy(body_rotation, self._actor_attitude_in_rad)

    @staticmethod
    def _frame_rotation(position, next_position, velocity):
        """Calculate the rotation vector of the RPY frame rotation within the inertial frame.
        This rotation component makes the actor body attitude stay constant w.r.t. inertial frame.

        Args:
            position (np.ndarray): actor position vector.
            next_position (np.ndarray): actor position vector in the next timestep.
            velocity (np.ndarray): actor velocity vector.

        Returns: rotation vector of RPY frame w.r.t. ECI frame expressed in the ECI frame.
        """
        # orbital plane normal unit vector: (p x v)/||p x v||
        orbital_plane_normal = np.cross(position, velocity) / np.linalg.norm(
            np.cross(position, velocity)
        )

        # rotation angle: arccos((p . p_previous) / (||p|| ||p_previous||))
        rpy_frame_rotation_angle_in_eci = np.arccos(
            np.linalg.multi_dot([position, next_position])
            / (np.linalg.norm(position) * np.linalg.norm(next_position))
        )

        # assign this scalar rotation angle to the vector perpendicular to rotation plane
        rpy_frame_rotation_vector_in_eci = (
            orbital_plane_normal * rpy_frame_rotation_angle_in_eci
        )

        # this rotation needs to be compensated in the rotation of the body frame, so its attitude stays fixed
        return -eci_to_rpy(rpy_frame_rotation_vector_in_eci, position, velocity)

    def _body_axes_in_rpy(self):
        """Transforms vectors expressed in the spacecraft body frame to the roll pitch yaw frame.
        Vectors: - x, y, z axes
                 - user specified pointing vector

        Returns: transformed vectors.
        """
        # principal axes:
        x = body_to_rpy(np.array([1, 0, 0]), self._actor_attitude_in_rad)
        y = body_to_rpy(np.array([0, 1, 0]), self._actor_attitude_in_rad)
        z = body_to_rpy(np.array([0, 0, 1]), self._actor_attitude_in_rad)

        # pointing vector:
        p = body_to_rpy(self._actor_pointing_vector_body, self._actor_attitude_in_rad)
        return x, y, z, p

    def update_attitude(self, dt):
        """Updates the actor attitude based on initial conditions and disturbance torques over time.

        Args:
            dt (float): How far to advance the attitude computation.
        """
        # time
        t = self._actor.local_time

        # position
        position = np.array(self._actor.get_position(t))

        # next position
        next_position = np.array(
            self._actor.get_position(pk.epoch(t.mjd2000 + dt * pk.SEC2DAY, "mjd2000"))
        )

        # velocity
        velocity = np.array(
            self._actor.get_position_velocity(self._actor.local_time)[1]
        )

        # Initial body vectors expressed in rpy frame: (x, y, z, custom pointing vector)
        xb_rpy, yb_rpy, zb_rpy, pointing_vector_rpy = self._body_axes_in_rpy()

        # attitude change due to two rotations
        # rpy frame rotation, in inertial frame:
        theta_1 = self._frame_rotation(position, next_position, velocity)
        # body rotation due to its physical rotation
        theta_2 = self._body_rotation(dt)

        # rotate the body vectors in rpy frame with frame rotation
        xb_rpy, yb_rpy, zb_rpy, pointing_vector_rpy = rotate_body_vectors(
            xb_rpy, yb_rpy, zb_rpy, pointing_vector_rpy, theta_1
        )

        # rotate the body rotation vector as well
        theta_2 = rodrigues_rotation(theta_2, theta_1)
        # rotate the body vectors in rpy frame with body rotation
        xb_rpy, yb_rpy, zb_rpy, pointing_vector_rpy = rotate_body_vectors(
            xb_rpy, yb_rpy, zb_rpy, pointing_vector_rpy, theta_2
        )

        # update new attitude in ECI:
        self._actor_attitude_in_rad = get_rpy_angles(xb_rpy, yb_rpy, zb_rpy)

        # update new angular velocity vector in ECI:
        self._actor_angular_velocity_eci = rpy_to_eci(
            body_to_rpy(self._actor_angular_velocity, self._actor_attitude_in_rad),
            next_position,
            velocity,
        )
        # update pointing vector
        self._actor_pointing_vector_eci = rpy_to_eci(
            pointing_vector_rpy, next_position, velocity
        )<|MERGE_RESOLUTION|>--- conflicted
+++ resolved
@@ -1,10 +1,10 @@
 import numpy as np
 import pykep as pk
 
-from .disturbance_calculations import (
-    calculate_aero_torque,
-    calculate_magnetic_torque,
-    calculate_grav_torque,
+from .disturbance_torques_utils import (
+    get_aerodynamic_torque,
+    get_magnetic_torque,
+    get_gravity_gradient_torque,
 )
 from ..utils.reference_frame_transfer import (
     eci_to_rpy,
@@ -125,23 +125,20 @@
         if self._disturbances is not None:
             # TODO add solar disturbance
             if "aerodynamic" in self._actor.attitude_disturbances:
-                T += calculate_aero_torque()
-<<<<<<< HEAD
+                T += get_aerodynamic_torque()
             if "gravitational" in self._actor.attitude_disturbances:
-                T += calculate_grav_torque()
-            if "magnetic" in self._actor.attitude_disturbances:
-=======
-            if "gravitational" in self._actor.get_disturbances():
-                nadir_vector_in_rpy = eci_to_rpy(self.nadir_vector(), position, velocity)
+                # Extract nadir vectors in different reference systems
+                nadir_vector_in_rpy = eci_to_rpy(self._nadir_vector(), position, velocity)
                 nadir_vector_in_body = rpy_to_body(nadir_vector_in_rpy, euler_angles)
+                # Extract Earth rotation vector in different reference systems
                 earth_rotation_vector_in_rpy = eci_to_rpy(np.array([0, 0, 1]), position, velocity)
                 earth_rotation_vector_in_body = rpy_to_body(earth_rotation_vector_in_rpy, euler_angles)
-                T += calculate_grav_torque(self._actor.central_body.planet, nadir_vector_in_body,earth_rotation_vector_in_body,
-                                           self._actor._moment_of_inertia(), np.linalg.norm(position))
-            if "magnetic" in self._actor.get_disturbances():
->>>>>>> e0421800
+                # Accumulate torque due to gravity gradients
+                T += get_gravity_gradient_torque(self._actor.central_body.planet, nadir_vector_in_body, earth_rotation_vector_in_body,
+                                           self._actor.body_moment_of_inertia, np.linalg.norm(position))
+            if "magnetic" in self._actor.attitude_disturbances:
                 time = self._actor.local_time
-                T += calculate_magnetic_torque(
+                T += get_magnetic_torque(
                     m_earth=self._actor.central_body.magnetic_dipole_moment(time),
                     m_sat=self._actor_residual_magnetic_field,
                     position=self._actor.get_position(time),
@@ -153,28 +150,16 @@
     def _calculate_angular_acceleration(self):
         """Calculate the spacecraft angular acceleration (external disturbance torques and gyroscopic accelerations)."""
         # TODO in the future control torques could be added
-
-        # moment of Inertia matrix:
-        body_moment_of_inertia = self._actor.body_moment_of_inertia
-
         # Euler's equation for rigid body rotation: a = I^(-1) (T - w x (Iw))
-<<<<<<< HEAD
         # with: a = angular acceleration, body_moment_of_inertia = inertia matrix, T = torque vector, w = angular velocity
-        self._actor_angular_acceleration = np.linalg.inv(body_moment_of_inertia) @ (
-            self._calculate_disturbance_torque()
-            - np.cross(
-                self._actor_angular_velocity,
-                body_moment_of_inertia @ self._actor_angular_velocity,
-            )
-=======
-        # with: a = angular acceleration, I = inertia matrix, T = torque vector, w = angular velocity
-        self._actor_angular_acceleration = np.linalg.inv(I) @ (
-
+        self._actor_angular_acceleration = np.linalg.inv(self._actor.body_moment_of_inertia) @ (
             self.calculate_disturbance_torque(position=np.array(self._actor.get_position(self._actor.local_time)),
                                               velocity=np.array(self._actor.get_position_velocity(self._actor.local_time)[1]),
                                               euler_angles=self._actor_attitude_in_rad)
-            - np.cross(self._actor_angular_velocity, I @ self._actor_angular_velocity)
->>>>>>> e0421800
+            - np.cross(
+                self._actor_angular_velocity,
+                self._actor.body_moment_of_inertia @ self._actor_angular_velocity,
+            )
         )
 
     def _body_rotation(self, dt):
