import numpy as np
import pykep as pk
from skyfield.api import wgs84, load


from paseos.attitude.disturbance_calculations import (
    calculate_aero_torque,
    calculate_magnetic_torque,
    calculate_grav_torque,
)
from paseos.utils.reference_frame_transfer import (
    eci_to_rpy,
    rpy_to_eci,
    body_to_rpy,
    rodrigues_rotation,
    get_rpy_angles,
    rotate_body_vectors,
)


class AttitudeModel:
    """This model describes the attitude (Roll, Pitch and Yaw) evolution of a spacecraft actor.
    Starting from an initial attitude and angular velocity, the spacecraft response to disturbance torques is simulated.

    The model allows for one pointing vector to be defined in the actor body frame for visualization and possibly
    could be used for future antenna pointing applications. Its position in time within the Earth-centered inertial
    frame is also calculated alongside the general body attitude.

    The attitude calculations are based in three reference frames, refer to reference_frame_transfer.py in utils folder.
    """

    _actor = None

    _actor_attitude_in_rad = None
    _actor_angular_velocity = None
    _actor_angular_acceleration = None

    _actor_pointing_vector_body = None
    _actor_pointing_vector_eci = None

    def __init__(
        self,
        local_actor,
<<<<<<< HEAD
        # initial conditions: (defaults to 0)
        actor_initial_attitude_in_rad: list[float] = [0.0, 0.0, 0.0],
        actor_initial_angular_velocity: list[float] = [0.0, 0.0, 0.0],
        # pointing vector in body frame: (defaults to z-axis)
        actor_pointing_vector_body: list[float] = [0.0, 0.0, 1.0],
        actor_residual_magnetic_field: list[float] = [0.0, 0.0, 0.0],
=======
        # initial conditions:
        actor_initial_attitude_in_rad: list[float] = [0., 0., 0.],
        actor_initial_angular_velocity: list[float] = [0., 0., 0.],
        # pointing vector in body frame: (defaults to body z-axis)
        actor_pointing_vector_body: list[float] = [0., 0., 1.]
>>>>>>> ac935ccf
    ):
        """ Creates an attitude model to model actor attitude based on
        initial conditions (initial attitude and angular velocity) and
        external disturbance torques.

        Args:
            actor (SpacecraftActor): Actor to model.
            actor_initial_attitude_in_rad (list of floats): Actor's initial attitude ([roll, pitch, yaw]) angles.
                Defaults to [0., 0., 0.].
            actor_initial_angular_velocity (list of floats): Actor's initial angular velocity vector.
                Defaults to [0., 0., 0.].
            actor_pointing_vector_body (list of floats): User defined vector in the Actor body. Defaults to [0., 0., 1]
        """
        self._actor = local_actor
        # convert to np.ndarray
        self._actor_attitude_in_rad = np.array(actor_initial_attitude_in_rad)
        self._actor_angular_velocity = np.array(actor_initial_angular_velocity)

        # normalize inputted pointing vector & convert to np.ndarray
        self._actor_pointing_vector_body = np.array(
            actor_pointing_vector_body
        ) / np.linalg.norm(np.array(actor_pointing_vector_body))

        # pointing vector expressed in Earth-centered inertial frame
        self._actor_pointing_vector_eci = rpy_to_eci(
            body_to_rpy(self._actor_pointing_vector_body, self._actor_attitude_in_rad),
            np.array(self._actor.get_position(self._actor.local_time)),
            np.array(self._actor.get_position_velocity(self._actor.local_time)[1]),
        )

        # angular velocity vector expressed in Earth-centered inertial frame
        self._actor_angular_velocity_eci = rpy_to_eci(
            body_to_rpy(self._actor_angular_velocity, self._actor_attitude_in_rad),
            np.array(self._actor.get_position(self._actor.local_time)),
            np.array(self._actor.get_position_velocity(self._actor.local_time)[1]),
        )
<<<<<<< HEAD
        self._actor_residual_magnetic_field = np.array(actor_residual_magnetic_field)
=======
>>>>>>> ac935ccf

    def nadir_vector(self):
        # unused but might be useful during disturbance calculations or pointing vector relative position
        """Compute unit vector pointing towards earth, inertial body frame.

        Returns:
            np array ([x, y, z]): unit nadir vector in ECIF (Earth-centered inertial frame)
        """
        u = np.array(self._actor.get_position(self._actor.local_time))
        return -u / np.linalg.norm(u)

    def earth_magnetic_dipole_moment(self):
        """Returns the Earth magnetic dipole moment vector from the northern geomagnetic pole position using skyfield
        api, and actor epoch. To model the simplified Earth magnetic field as a magnetic dipole with an offset from
        the Earth rotational axis, at a specific point in time.

        Pole position and dipole moment strength values from the year 2000:
        Latitude: 79.6° N
        Longitude: 71.6° W
        Dipole moment: 7.79 x 10²² Am²
        https://wdc.kugi.kyoto-u.ac.jp/poles/polesexp.html

        (The same method used as ground station actor position determination)

        Returns: Time-dependent Earth dipole moment vector in ECI (np.ndarray): [mx, my, mz]
        """
        # North geomagnetic pole location
        lat = 79.6
        lon = -71.6

        # Converting time to skyfield to use its API
        t_skyfield = load.timescale().tt_jd(self._actor.local_time.jd)

        # North geomagnetic pole location on Earth surface in cartesian coordinates
        dipole_north_direction = np.array(
            wgs84.latlon(lat, lon).at(t_skyfield).position.m
        )
        # Multiply geomagnetic pole position unit vector with dipole moment strength
        magnetic_dipole_moment = (
            dipole_north_direction / np.linalg.norm(dipole_north_direction) * 7.79e22
        )
        return magnetic_dipole_moment

    def calculate_disturbance_torque(self):
        """Compute total torque due to user specified disturbances.

        Returns:
            np.array([Tx, Ty, Tz]): total combined torques in Nm expressed in the spacecraft body frame.
        """
        T = np.array([0.0, 0.0, 0.0])
        dt = 10
        # time
        t = self._actor.local_time
        next_position = np.array(
            self._actor.get_position(pk.epoch(t.mjd2000 + dt * pk.SEC2DAY, "mjd2000"))
        )
        position = np.array(self._actor.get_position(t))

        if self._actor.has_attitude_disturbances:
            if "aerodynamic" in self._actor.get_disturbances():
                T += calculate_aero_torque()
            if "gravitational" in self._actor.get_disturbances():
                T += calculate_grav_torque()
            if "magnetic" in self._actor.get_disturbances():
                T += calculate_magnetic_torque(
                    m_earth=self.earth_magnetic_dipole_moment(),
                    m_sat=self._actor_residual_magnetic_field,
                    position=next_position,
                    velocity=self._actor.get_position_velocity(self._actor.local_time)[1],
                    attitude=self._actor_attitude_in_rad,
                )
        return T

    def calculate_angular_acceleration(self):
        """Calculate the spacecraft angular acceleration (external disturbance torques and gyroscopic accelerations)."""
        # TODO in the future control torques could be added

        # moment of Inertia matrix:
        I = self._actor._moment_of_inertia()

        # Euler's equation for rigid body rotation: a = I^(-1) (T - w x (Iw))
        # with: a = angular acceleration, I = inertia matrix, T = torque vector, w = angular velocity
        self._actor_angular_acceleration = np.linalg.inv(I) @ (
            self.calculate_disturbance_torque()
            - np.cross(self._actor_angular_velocity, I @ self._actor_angular_velocity)
        )

    def body_rotation(self, dt):
        """Calculates the rotation vector around which the spacecraft body rotates
        based on angular acceleration and velocity.

        Args:
            dt (float): time to advance.

        Returns: rotation vector of spacecraft body expressed in the RPY frame.
        """
        # Calculate angular acceleration
        self.calculate_angular_acceleration()

        # Add angular velocity
        self._actor_angular_velocity += self._actor_angular_acceleration * dt

        # Body rotation vector:
        body_rotation = self._actor_angular_velocity * dt

        # Return rotation vector in RPY frame
        return body_to_rpy(body_rotation, self._actor_attitude_in_rad)

    @staticmethod
    def frame_rotation(position, next_position, velocity):
        """Calculate the rotation vector of the RPY frame rotation within the inertial frame.
        This rotation component makes the actor body attitude stay constant w.r.t. inertial frame.

        Args:
            position (np.ndarray): actor position vector.
            next_position (np.ndarray): actor position vector in the next timestep.
            velocity (np.ndarray): actor velocity vector.

        Returns: rotation vector of RPY frame w.r.t. ECI frame expressed in the ECI frame.
        """
        # orbital plane normal unit vector: (p x v)/||p x v||
        orbital_plane_normal = np.cross(position, velocity) / np.linalg.norm(
            np.cross(position, velocity)
        )

        # rotation angle: arccos((p . p_previous) / (||p|| ||p_previous||))
        rpy_frame_rotation_angle_in_eci = np.arccos(
            np.linalg.multi_dot([position, next_position])
            / (np.linalg.norm(position) * np.linalg.norm(next_position))
        )

        # assign this scalar rotation angle to the vector perpendicular to rotation plane
        rpy_frame_rotation_vector_in_eci = (
            orbital_plane_normal * rpy_frame_rotation_angle_in_eci
        )

        # this rotation needs to be compensated in the rotation of the body frame, so its attitude stays fixed
        return -eci_to_rpy(rpy_frame_rotation_vector_in_eci, position, velocity)

    def body_axes_in_rpy(self):
        """Transforms vectors expressed in the spacecraft body frame to the roll pitch yaw frame.
        Vectors: - x, y, z axes
                 - user specified pointing vector

        Returns: transformed vectors.
        """
        # principal axes:
        x = body_to_rpy(np.array([1, 0, 0]), self._actor_attitude_in_rad)
        y = body_to_rpy(np.array([0, 1, 0]), self._actor_attitude_in_rad)
        z = body_to_rpy(np.array([0, 0, 1]), self._actor_attitude_in_rad)

        # pointing vector:
        p = body_to_rpy(self._actor_pointing_vector_body, self._actor_attitude_in_rad)
        return x, y, z, p

    def update_attitude(self, dt):
        """Updates the actor attitude based on initial conditions and disturbance torques over time.

        Args:
            dt (float): How far to advance the attitude computation.
        """
        # time
        t = self._actor.local_time

        # position
        position = np.array(self._actor.get_position(t))

        # next position
        next_position = np.array(
            self._actor.get_position(pk.epoch(t.mjd2000 + dt * pk.SEC2DAY, "mjd2000"))
        )

        # velocity
        velocity = np.array(
            self._actor.get_position_velocity(self._actor.local_time)[1]
        )

        # Initial body vectors expressed in rpy frame: (x, y, z, custom pointing vector)
        xb_rpy, yb_rpy, zb_rpy, pointing_vector_rpy = self.body_axes_in_rpy()

        # attitude change due to two rotations
        # rpy frame rotation, in inertial frame:
        theta_1 = self.frame_rotation(position, next_position, velocity)
        # body rotation due to its physical rotation
        theta_2 = self.body_rotation(dt)

        # rotate the body vectors in rpy frame with frame rotation
        xb_rpy, yb_rpy, zb_rpy, pointing_vector_rpy = rotate_body_vectors(
            xb_rpy, yb_rpy, zb_rpy, pointing_vector_rpy, theta_1
        )

        # rotate the body rotation vector as well
        theta_2 = rodrigues_rotation(theta_2, theta_1)
        # rotate the body vectors in rpy frame with body rotation
        xb_rpy, yb_rpy, zb_rpy, pointing_vector_rpy = rotate_body_vectors(
            xb_rpy, yb_rpy, zb_rpy, pointing_vector_rpy, theta_2
        )

        # update new attitude in ECI:
        self._actor_attitude_in_rad = get_rpy_angles(xb_rpy, yb_rpy, zb_rpy)

        # update new angular velocity vector in ECI:
        self._actor_angular_velocity_eci = rpy_to_eci(
            body_to_rpy(self._actor_angular_velocity, self._actor_attitude_in_rad),
            next_position,
            velocity,
        )
        # update pointing vector
        self._actor_pointing_vector_eci = rpy_to_eci(
            pointing_vector_rpy, next_position, velocity
        )<|MERGE_RESOLUTION|>--- conflicted
+++ resolved
@@ -41,22 +41,14 @@
     def __init__(
         self,
         local_actor,
-<<<<<<< HEAD
-        # initial conditions: (defaults to 0)
-        actor_initial_attitude_in_rad: list[float] = [0.0, 0.0, 0.0],
-        actor_initial_angular_velocity: list[float] = [0.0, 0.0, 0.0],
-        # pointing vector in body frame: (defaults to z-axis)
-        actor_pointing_vector_body: list[float] = [0.0, 0.0, 1.0],
-        actor_residual_magnetic_field: list[float] = [0.0, 0.0, 0.0],
-=======
         # initial conditions:
         actor_initial_attitude_in_rad: list[float] = [0., 0., 0.],
         actor_initial_angular_velocity: list[float] = [0., 0., 0.],
         # pointing vector in body frame: (defaults to body z-axis)
-        actor_pointing_vector_body: list[float] = [0., 0., 1.]
->>>>>>> ac935ccf
+        actor_pointing_vector_body: list[float] = [0., 0., 1.],
+        actor_residual_magnetic_field: list[float] = [0., 0., 0.],
     ):
-        """ Creates an attitude model to model actor attitude based on
+        """Creates an attitude model to model actor attitude based on
         initial conditions (initial attitude and angular velocity) and
         external disturbance torques.
 
@@ -91,10 +83,7 @@
             np.array(self._actor.get_position(self._actor.local_time)),
             np.array(self._actor.get_position_velocity(self._actor.local_time)[1]),
         )
-<<<<<<< HEAD
         self._actor_residual_magnetic_field = np.array(actor_residual_magnetic_field)
-=======
->>>>>>> ac935ccf
 
     def nadir_vector(self):
         # unused but might be useful during disturbance calculations or pointing vector relative position
@@ -163,7 +152,9 @@
                     m_earth=self.earth_magnetic_dipole_moment(),
                     m_sat=self._actor_residual_magnetic_field,
                     position=next_position,
-                    velocity=self._actor.get_position_velocity(self._actor.local_time)[1],
+                    velocity=self._actor.get_position_velocity(self._actor.local_time)[
+                        1
+                    ],
                     attitude=self._actor_attitude_in_rad,
                 )
         return T
