<<<<<<< HEAD
import numpy as np
import trimesh

from paseos.utils.reference_frame_transfer import transformation_matrix_eci_rpy, transformation_matrix_rpy_body, \
   eci_to_rpy



def calculate_aero_torque(r,v,mesh, transformation_matrix_rpy_body):
    """ Calculates the aerodynamic torque on the satellite.
    The model used is taken from "Roto-Translational Spacecraft Formation Control Using Aerodynamic Forces"; Ran. S,
    Jihe W., et al.; 2017. The mass density of the atmosphere is calculated from the best linear fit of the data
    extracted from "Thermospheric mass density: A review"; Emmert J.T.; 2015. This function only works for Earth
    centered orbits and satellites defined by a cuboid mesh as in the geometrical model.

    Future addition to the model can be the temperature of the spacecraft as an input parameter. At the moment the
    temperature of the spacecraft is assumed in the model. The sensitivity of the torque with respect to the
    temperature of the spacecraft and of the gas is low.

    Args:
        r (np.array): distance from the satellite and the Earth's center of mass [km]
        v (np.array): velocity of the satellite in ECI reference frame [m/s]
        mesh (trimesh): mesh of the satellite from the geometric model
        transformation_matrix_rpy_body (np.array): transformation matrix from Roll-Pitch_Yaw frame to the Spacecraft
            Body frame. From reference_frame_transfer.py .

     Returns:
         T (np.array): torque vector in the spacecraft body frame
    """

    #  Constants for aerodynamic coefficients calculation
    temperature_spacecraft = 300  # [K]
    temperature_gas = 1000  # [K]
    R = 8.314462  # Universal Gas Constant, [J/(K mol)]
    altitude = np.linalg.norm(r)-6371  # [km]
    density = 10**(-(altitude+1285)/151)  # equation describing the best linear fit for the data, [kg/m^3]
    molecular_speed_ratio_t = np.linalg.norm(v)/np.sqrt(2*R*temperature_gas)  # Used in the Cd and Cl calculation
    molecular_speed_ratio_r = np.linalg.norm(v)/np.sqrt(2*R*temperature_spacecraft)  # Used in the Cd and Cl calculation
    accommodation_parameter = 0.85

    #  Get the normal vectors of all the faces of the mesh in the spacecraft body reference frame, and then they get
    #  translated in the Roll Pitch Yaw frame with a transformation from paseos.utils.reference_frame_transfer.py
    face_normals_sbf = mesh.face_normals[0:12]
    face_normals_rpy = np.dot(transformation_matrix_rpy_body, face_normals_sbf.T).T

    #  Get the velocity and transform it in the Roll Pitch Yaw frame. Get the unit vector associated with the latter
    v_rpy = eci_to_rpy(v, r, v)
    unit_v_rpy = v_rpy/np.linalg.norm(v_rpy)

    #  Loop to get the normals, the areas, the angle of attack and the centroids of the faces with airflow, confronting them
    #  with the velocity vector direction.
    #  If the dot product between velocity and normal is positive, the plate corresponding to the normal is receiving
    #  airflow and is stored in the variable normals_faces_with_airflow. Similarly, the areas of the faces is stored in
    #  area_faces_airflow, and the angles of attack of the respective faces in alpha. The last three lines calculate the
    #  centroids of the faces that receive airflow, for later use in the torque calculation.

    #  Initialize parameters and variables for the for loop.
    j = 0
    normals_faces_with_airflow = np.zeros((6, 3))  # Maximum six faces have airflow
    alpha = [0, 0, 0, 0, 0, 0]  # angle of attack matrix, stores the angles of attack in radiant
    area_all_faces_mesh = mesh.area_faces  # ordered list of all faces' areas
    area_faces_airflow = [0, 0, 0, 0, 0, 0]
    centroids_faces_airflow = [0, 0, 0, 0, 0, 0]

    for i in range(12):
        if np.dot(face_normals_rpy[i], v_rpy) > 0:
            normals_faces_with_airflow[j] = face_normals_rpy[i]
            area_faces_airflow[j] = area_all_faces_mesh[i]  # get the area of the plate [i] which is receiving airflow
            alpha[j] = np.arccos(np.dot(normals_faces_with_airflow[j], unit_v_rpy))
            face_vertices = mesh.vertices[mesh.faces[i]]
            face_vertices_rpy = np.dot(np.linalg.inv(transformation_matrix_rpy_body), face_vertices.T).T
            centroids_faces_airflow[j] = np.mean(face_vertices_rpy, axis=0)  # get the centroids of the face[i] with airflow
            j += 1

    #  Get the aerodynamic coefficient Cd and Cl for every plate and calculate the corresponding drag and lift forces
    #  for every plate [k] with airflow. Calculate the torque associated with the forces with the previously calculated
    #  centroid position of every plate.

    # Initialization of the variables
    force_drag = [0, 0, 0, 0, 0, 0]
    force_lift = [0, 0, 0, 0, 0, 0]
    torque_aero = [[0, 0, 0],
                   [0, 0, 0],
                   [0, 0, 0],
                   [0, 0, 0],
                   [0, 0, 0],
                   [0, 0, 0]]
    alpha = np.array(alpha)

    for k in range(j):
        alpha_scalar = alpha[k]
        C_d = 1/molecular_speed_ratio_t**2 * (molecular_speed_ratio_t / np.sqrt(np.pi) * \
            (4 * np.sin(alpha_scalar)**2 + 2 * accommodation_parameter * np.cos(2*alpha_scalar)) * \
            np.exp(-(molecular_speed_ratio_t*np.sin(alpha_scalar))**2) + np.sin(alpha_scalar) * \
            (1 + 2 * molecular_speed_ratio_t ** 2 + (1 - accommodation_parameter) * \
            (1 - 2 * molecular_speed_ratio_t ** 2 * np.cos(2 * alpha_scalar))) * \
            np.math.erf(molecular_speed_ratio_t * np.sin(alpha_scalar)) + accommodation_parameter * np.sqrt(np.pi)* \
            molecular_speed_ratio_t ** 2 / molecular_speed_ratio_r * np.sin(alpha_scalar) ** 2)

        C_l = np.cos(alpha[k]) / molecular_speed_ratio_t**2 * (2 / np.sqrt(np.pi) * (2-2*accommodation_parameter) * \
            molecular_speed_ratio_t*np.sin(alpha_scalar)*np.exp(-(molecular_speed_ratio_t*np.sin(alpha_scalar))**2)+\
            (2*(2-2*accommodation_parameter)*(molecular_speed_ratio_t*np.sin(alpha_scalar))**2 + \
            (2-accommodation_parameter)) * np.math.erf(molecular_speed_ratio_t*np.sin(alpha_scalar)) + \
            accommodation_parameter*np.sqrt(np.pi) * molecular_speed_ratio_t**2 / molecular_speed_ratio_r * \
            np.sin(alpha_scalar))

        # Drag force on the plate [k]. Direction along the velocity vector.
        force_drag[k] = - 0.5 * density * C_d * area_faces_airflow[k] * np.linalg.norm(v)**2 * unit_v_rpy
        # Lift force on the plate [k]. Direction along the (v x n) x v direction, lift vector defined to be in that
        # direction. Intermediate step to get v x n.
        v_x_n_vector = np.cross(unit_v_rpy, normals_faces_with_airflow[k])
        not_norm_lift_vector = np.cross(v_x_n_vector, unit_v_rpy)
        lift_vector = not_norm_lift_vector/np.linalg.norm(not_norm_lift_vector)
        force_lift[k] = - 0.5 * density * C_l * area_faces_airflow[k] * np.linalg.norm(v)**2 * lift_vector

        # Torque calculated as the product between the distance of the centroid from the geometric center of the
        # satellite and the sum of the forces.
        torque_aero[k] = np.cross(centroids_faces_airflow[k]-mesh.centroid, (np.array(force_drag[k]) + np.array(force_lift[k])))

    #  Compute aero torque in the timestep as the vector sum of all the torques
    torque_aero = np.array(torque_aero)
    T_rpy = torque_aero.sum(axis=0)
    T = transformation_matrix_rpy_body @ T_rpy
    T[np.isnan(T)] = 0  # substitutes 0 to any NaN value

    return np.array(T)


def calculate_grav_torque():
    # calculations for torques
    # T must be in actor body fixed frame (to be discussed)
    T = [0, 0, 0]
    return np.array(T)


def calculate_magnetic_torque():
    # calculations for torques
    # T must be in actor body fixed frame (to be discussed)
    T = [0, 0, 0]
    return np.array(T)
=======
"""this file contains functions that return attitude disturbance torque vectors expressed in the actor body frame"""

# OUTPUT NUMPY ARRAYS
# OUTPUT IN BODY FRAME
import numpy as np
from ..utils.reference_frame_transfer import rpy_to_body, eci_to_rpy


def calculate_aero_torque():
    # calculations for torques
    # T must be in actor body fixed frame (to be discussed)
    T = [0, 0, 0]
    return np.array(T)


def calculate_grav_torque(central_body, u_r, u_n, J, r):
    """
    Equation for gravity gradient torque with up to J2 effect from:
    https://doi.org/10.1016/j.asr.2018.06.025, chapter 3.3
    This function currently only works for Earth centered orbits

    Args:
        u_r (np.array): Unit vector pointing from Satellite center of gravity to Earth's center of gravity
        u_n (np.array): Unit vector along the Earth's rotation axis, in the spacecraft body frame
        J (np.array): The satellites moment of inertia, in the form of [[Ixx Ixy Ixz]
                                                                        [Iyx Iyy Iyx]
                                                                        [Izx Izy Izz]]
        r (float): The distance from the center of the Earth to the satellite

    Returns:
        np.array: total gravitational torques in Nm expressed in the spacecraft body frame
    """
    # Constants
    mu = central_body.mu_self  # Earth's gravitational parameter, [m^3/s^2]
    J2 = 1.0826267e-3  # Earth's J2 coefficient, from https://ocw.tudelft.nl/wp-content/uploads/AE2104-Orbital-Mechanics-Slides_8.pdf
    Re = central_body.radius  # Earth's radius, [m]


    tg_term_1 = (3 * mu / (r ** 3))*np.cross(u_r, np.dot(J,u_r))
    tg_term_2 = 30 * np.dot(u_r, u_n)*(np.cross(u_n, np.dot(J,u_r)) + np.cross(u_r, np.dot(J,u_n)))
    tg_term_3 = np.cross((15 - 105 * np.dot(u_r, u_n) ** 2) * u_r, np.dot(J,u_r)) + np.cross(6 * u_n, np.dot(J ,u_n))
    tg = tg_term_1 + mu * J2 * Re ** 2 / (2 * r ** 5) * (tg_term_2 + tg_term_3)
    return np.array(tg)


def calculate_magnetic_torque(m_earth, m_sat, position, velocity, attitude):
    """Calculates the external disturbance torque acting on the actor due to the magnetic field of the earth.
    a dipole magnetic field flux density is described by the formula: B = μ0/(4πr³) * [3 r_hat(r_hat ⋅ m) − m]
    With μ0 = 4 π 1e-7 H/m (vacuum permeability), r = actor distance from dipole center, r_hat = unit position vector,
    and m the magnetic dipole moment vector of the Earth (magnitude in the year 2000 = 7.79 x 10²² Am²)

    The disturbance torque is then calculated by: T = m_sat x B
    With m_sat the (residual) magnetic dipole moment vector of the actor, magnitude usually between 0.1 - 20 Am² (SMAD)

    https://en.wikipedia.org/wiki/Magnetic_dipole (or Chow, Tai L. (2006). Introduction to electromagnetic theory:
    a modern perspective, used formular on p. 149)

    Args:
        m_earth (np.ndarray): magnetic dipole moment vector of the Earth in Am²
        m_sat (np.ndarray): magnetic dipole moment vector of the actor, magnitude usually between 0.1 - 20 Am²
        position (tuple or np.ndarray): actor position
        velocity (tuple or np.ndarray): actor velocity (used for frame transformation)
        attitude (np.ndarray): actor velocity (used for frame transformation)

    Returns: Disturbance torque vector T (nd.array) in Nm in the actor body frame
    """
    # convert to np.ndarray
    position = np.array(position)
    velocity = np.array(velocity)

    # actor distance
    r = np.linalg.norm(position)
    # actor unit position vector
    r_hat = position / r

    # magnetic field flux density at actor's position in Earth inertial frame
    B = 1e-7 * (3 * np.dot(m_earth, r_hat) * r_hat - m_earth) / (r**3)

    # transform field vector to body frame
    B = rpy_to_body(eci_to_rpy(B, position, velocity), attitude)

    # disturbance torque:
    T = np.cross(m_sat, B)
    return T
>>>>>>> e0421800
<|MERGE_RESOLUTION|>--- conflicted
+++ resolved
@@ -1,227 +1,193 @@
-<<<<<<< HEAD
-import numpy as np
-import trimesh
-
-from paseos.utils.reference_frame_transfer import transformation_matrix_eci_rpy, transformation_matrix_rpy_body, \
-   eci_to_rpy
-
-
-
-def calculate_aero_torque(r,v,mesh, transformation_matrix_rpy_body):
-    """ Calculates the aerodynamic torque on the satellite.
-    The model used is taken from "Roto-Translational Spacecraft Formation Control Using Aerodynamic Forces"; Ran. S,
-    Jihe W., et al.; 2017. The mass density of the atmosphere is calculated from the best linear fit of the data
-    extracted from "Thermospheric mass density: A review"; Emmert J.T.; 2015. This function only works for Earth
-    centered orbits and satellites defined by a cuboid mesh as in the geometrical model.
-
-    Future addition to the model can be the temperature of the spacecraft as an input parameter. At the moment the
-    temperature of the spacecraft is assumed in the model. The sensitivity of the torque with respect to the
-    temperature of the spacecraft and of the gas is low.
-
-    Args:
-        r (np.array): distance from the satellite and the Earth's center of mass [km]
-        v (np.array): velocity of the satellite in ECI reference frame [m/s]
-        mesh (trimesh): mesh of the satellite from the geometric model
-        transformation_matrix_rpy_body (np.array): transformation matrix from Roll-Pitch_Yaw frame to the Spacecraft
-            Body frame. From reference_frame_transfer.py .
-
-     Returns:
-         T (np.array): torque vector in the spacecraft body frame
-    """
-
-    #  Constants for aerodynamic coefficients calculation
-    temperature_spacecraft = 300  # [K]
-    temperature_gas = 1000  # [K]
-    R = 8.314462  # Universal Gas Constant, [J/(K mol)]
-    altitude = np.linalg.norm(r)-6371  # [km]
-    density = 10**(-(altitude+1285)/151)  # equation describing the best linear fit for the data, [kg/m^3]
-    molecular_speed_ratio_t = np.linalg.norm(v)/np.sqrt(2*R*temperature_gas)  # Used in the Cd and Cl calculation
-    molecular_speed_ratio_r = np.linalg.norm(v)/np.sqrt(2*R*temperature_spacecraft)  # Used in the Cd and Cl calculation
-    accommodation_parameter = 0.85
-
-    #  Get the normal vectors of all the faces of the mesh in the spacecraft body reference frame, and then they get
-    #  translated in the Roll Pitch Yaw frame with a transformation from paseos.utils.reference_frame_transfer.py
-    face_normals_sbf = mesh.face_normals[0:12]
-    face_normals_rpy = np.dot(transformation_matrix_rpy_body, face_normals_sbf.T).T
-
-    #  Get the velocity and transform it in the Roll Pitch Yaw frame. Get the unit vector associated with the latter
-    v_rpy = eci_to_rpy(v, r, v)
-    unit_v_rpy = v_rpy/np.linalg.norm(v_rpy)
-
-    #  Loop to get the normals, the areas, the angle of attack and the centroids of the faces with airflow, confronting them
-    #  with the velocity vector direction.
-    #  If the dot product between velocity and normal is positive, the plate corresponding to the normal is receiving
-    #  airflow and is stored in the variable normals_faces_with_airflow. Similarly, the areas of the faces is stored in
-    #  area_faces_airflow, and the angles of attack of the respective faces in alpha. The last three lines calculate the
-    #  centroids of the faces that receive airflow, for later use in the torque calculation.
-
-    #  Initialize parameters and variables for the for loop.
-    j = 0
-    normals_faces_with_airflow = np.zeros((6, 3))  # Maximum six faces have airflow
-    alpha = [0, 0, 0, 0, 0, 0]  # angle of attack matrix, stores the angles of attack in radiant
-    area_all_faces_mesh = mesh.area_faces  # ordered list of all faces' areas
-    area_faces_airflow = [0, 0, 0, 0, 0, 0]
-    centroids_faces_airflow = [0, 0, 0, 0, 0, 0]
-
-    for i in range(12):
-        if np.dot(face_normals_rpy[i], v_rpy) > 0:
-            normals_faces_with_airflow[j] = face_normals_rpy[i]
-            area_faces_airflow[j] = area_all_faces_mesh[i]  # get the area of the plate [i] which is receiving airflow
-            alpha[j] = np.arccos(np.dot(normals_faces_with_airflow[j], unit_v_rpy))
-            face_vertices = mesh.vertices[mesh.faces[i]]
-            face_vertices_rpy = np.dot(np.linalg.inv(transformation_matrix_rpy_body), face_vertices.T).T
-            centroids_faces_airflow[j] = np.mean(face_vertices_rpy, axis=0)  # get the centroids of the face[i] with airflow
-            j += 1
-
-    #  Get the aerodynamic coefficient Cd and Cl for every plate and calculate the corresponding drag and lift forces
-    #  for every plate [k] with airflow. Calculate the torque associated with the forces with the previously calculated
-    #  centroid position of every plate.
-
-    # Initialization of the variables
-    force_drag = [0, 0, 0, 0, 0, 0]
-    force_lift = [0, 0, 0, 0, 0, 0]
-    torque_aero = [[0, 0, 0],
-                   [0, 0, 0],
-                   [0, 0, 0],
-                   [0, 0, 0],
-                   [0, 0, 0],
-                   [0, 0, 0]]
-    alpha = np.array(alpha)
-
-    for k in range(j):
-        alpha_scalar = alpha[k]
-        C_d = 1/molecular_speed_ratio_t**2 * (molecular_speed_ratio_t / np.sqrt(np.pi) * \
-            (4 * np.sin(alpha_scalar)**2 + 2 * accommodation_parameter * np.cos(2*alpha_scalar)) * \
-            np.exp(-(molecular_speed_ratio_t*np.sin(alpha_scalar))**2) + np.sin(alpha_scalar) * \
-            (1 + 2 * molecular_speed_ratio_t ** 2 + (1 - accommodation_parameter) * \
-            (1 - 2 * molecular_speed_ratio_t ** 2 * np.cos(2 * alpha_scalar))) * \
-            np.math.erf(molecular_speed_ratio_t * np.sin(alpha_scalar)) + accommodation_parameter * np.sqrt(np.pi)* \
-            molecular_speed_ratio_t ** 2 / molecular_speed_ratio_r * np.sin(alpha_scalar) ** 2)
-
-        C_l = np.cos(alpha[k]) / molecular_speed_ratio_t**2 * (2 / np.sqrt(np.pi) * (2-2*accommodation_parameter) * \
-            molecular_speed_ratio_t*np.sin(alpha_scalar)*np.exp(-(molecular_speed_ratio_t*np.sin(alpha_scalar))**2)+\
-            (2*(2-2*accommodation_parameter)*(molecular_speed_ratio_t*np.sin(alpha_scalar))**2 + \
-            (2-accommodation_parameter)) * np.math.erf(molecular_speed_ratio_t*np.sin(alpha_scalar)) + \
-            accommodation_parameter*np.sqrt(np.pi) * molecular_speed_ratio_t**2 / molecular_speed_ratio_r * \
-            np.sin(alpha_scalar))
-
-        # Drag force on the plate [k]. Direction along the velocity vector.
-        force_drag[k] = - 0.5 * density * C_d * area_faces_airflow[k] * np.linalg.norm(v)**2 * unit_v_rpy
-        # Lift force on the plate [k]. Direction along the (v x n) x v direction, lift vector defined to be in that
-        # direction. Intermediate step to get v x n.
-        v_x_n_vector = np.cross(unit_v_rpy, normals_faces_with_airflow[k])
-        not_norm_lift_vector = np.cross(v_x_n_vector, unit_v_rpy)
-        lift_vector = not_norm_lift_vector/np.linalg.norm(not_norm_lift_vector)
-        force_lift[k] = - 0.5 * density * C_l * area_faces_airflow[k] * np.linalg.norm(v)**2 * lift_vector
-
-        # Torque calculated as the product between the distance of the centroid from the geometric center of the
-        # satellite and the sum of the forces.
-        torque_aero[k] = np.cross(centroids_faces_airflow[k]-mesh.centroid, (np.array(force_drag[k]) + np.array(force_lift[k])))
-
-    #  Compute aero torque in the timestep as the vector sum of all the torques
-    torque_aero = np.array(torque_aero)
-    T_rpy = torque_aero.sum(axis=0)
-    T = transformation_matrix_rpy_body @ T_rpy
-    T[np.isnan(T)] = 0  # substitutes 0 to any NaN value
-
-    return np.array(T)
-
-
-def calculate_grav_torque():
-    # calculations for torques
-    # T must be in actor body fixed frame (to be discussed)
-    T = [0, 0, 0]
-    return np.array(T)
-
-
-def calculate_magnetic_torque():
-    # calculations for torques
-    # T must be in actor body fixed frame (to be discussed)
-    T = [0, 0, 0]
-    return np.array(T)
-=======
-"""this file contains functions that return attitude disturbance torque vectors expressed in the actor body frame"""
-
-# OUTPUT NUMPY ARRAYS
-# OUTPUT IN BODY FRAME
-import numpy as np
-from ..utils.reference_frame_transfer import rpy_to_body, eci_to_rpy
-
-
-def calculate_aero_torque():
-    # calculations for torques
-    # T must be in actor body fixed frame (to be discussed)
-    T = [0, 0, 0]
-    return np.array(T)
-
-
-def calculate_grav_torque(central_body, u_r, u_n, J, r):
-    """
-    Equation for gravity gradient torque with up to J2 effect from:
-    https://doi.org/10.1016/j.asr.2018.06.025, chapter 3.3
-    This function currently only works for Earth centered orbits
-
-    Args:
-        u_r (np.array): Unit vector pointing from Satellite center of gravity to Earth's center of gravity
-        u_n (np.array): Unit vector along the Earth's rotation axis, in the spacecraft body frame
-        J (np.array): The satellites moment of inertia, in the form of [[Ixx Ixy Ixz]
-                                                                        [Iyx Iyy Iyx]
-                                                                        [Izx Izy Izz]]
-        r (float): The distance from the center of the Earth to the satellite
-
-    Returns:
-        np.array: total gravitational torques in Nm expressed in the spacecraft body frame
-    """
-    # Constants
-    mu = central_body.mu_self  # Earth's gravitational parameter, [m^3/s^2]
-    J2 = 1.0826267e-3  # Earth's J2 coefficient, from https://ocw.tudelft.nl/wp-content/uploads/AE2104-Orbital-Mechanics-Slides_8.pdf
-    Re = central_body.radius  # Earth's radius, [m]
-
-
-    tg_term_1 = (3 * mu / (r ** 3))*np.cross(u_r, np.dot(J,u_r))
-    tg_term_2 = 30 * np.dot(u_r, u_n)*(np.cross(u_n, np.dot(J,u_r)) + np.cross(u_r, np.dot(J,u_n)))
-    tg_term_3 = np.cross((15 - 105 * np.dot(u_r, u_n) ** 2) * u_r, np.dot(J,u_r)) + np.cross(6 * u_n, np.dot(J ,u_n))
-    tg = tg_term_1 + mu * J2 * Re ** 2 / (2 * r ** 5) * (tg_term_2 + tg_term_3)
-    return np.array(tg)
-
-
-def calculate_magnetic_torque(m_earth, m_sat, position, velocity, attitude):
-    """Calculates the external disturbance torque acting on the actor due to the magnetic field of the earth.
-    a dipole magnetic field flux density is described by the formula: B = μ0/(4πr³) * [3 r_hat(r_hat ⋅ m) − m]
-    With μ0 = 4 π 1e-7 H/m (vacuum permeability), r = actor distance from dipole center, r_hat = unit position vector,
-    and m the magnetic dipole moment vector of the Earth (magnitude in the year 2000 = 7.79 x 10²² Am²)
-
-    The disturbance torque is then calculated by: T = m_sat x B
-    With m_sat the (residual) magnetic dipole moment vector of the actor, magnitude usually between 0.1 - 20 Am² (SMAD)
-
-    https://en.wikipedia.org/wiki/Magnetic_dipole (or Chow, Tai L. (2006). Introduction to electromagnetic theory:
-    a modern perspective, used formular on p. 149)
-
-    Args:
-        m_earth (np.ndarray): magnetic dipole moment vector of the Earth in Am²
-        m_sat (np.ndarray): magnetic dipole moment vector of the actor, magnitude usually between 0.1 - 20 Am²
-        position (tuple or np.ndarray): actor position
-        velocity (tuple or np.ndarray): actor velocity (used for frame transformation)
-        attitude (np.ndarray): actor velocity (used for frame transformation)
-
-    Returns: Disturbance torque vector T (nd.array) in Nm in the actor body frame
-    """
-    # convert to np.ndarray
-    position = np.array(position)
-    velocity = np.array(velocity)
-
-    # actor distance
-    r = np.linalg.norm(position)
-    # actor unit position vector
-    r_hat = position / r
-
-    # magnetic field flux density at actor's position in Earth inertial frame
-    B = 1e-7 * (3 * np.dot(m_earth, r_hat) * r_hat - m_earth) / (r**3)
-
-    # transform field vector to body frame
-    B = rpy_to_body(eci_to_rpy(B, position, velocity), attitude)
-
-    # disturbance torque:
-    T = np.cross(m_sat, B)
-    return T
->>>>>>> e0421800
+from ..utils.reference_frame_transfer import transformation_matrix_eci_rpy, transformation_matrix_rpy_body, rpy_to_body, eci_to_rpy
+import numpy as np
+import trimesh
+
+def calculate_aero_torque(r,v,mesh, transformation_matrix_rpy_body):
+    """ Calculates the aerodynamic torque on the satellite.
+    The model used is taken from "Roto-Translational Spacecraft Formation Control Using Aerodynamic Forces"; Ran. S,
+    Jihe W., et al.; 2017. The mass density of the atmosphere is calculated from the best linear fit of the data
+    extracted from "Thermospheric mass density: A review"; Emmert J.T.; 2015. This function only works for Earth
+    centered orbits and satellites defined by a cuboid mesh as in the geometrical model.
+
+    Future addition to the model can be the temperature of the spacecraft as an input parameter. At the moment the
+    temperature of the spacecraft is assumed in the model. The sensitivity of the torque with respect to the
+    temperature of the spacecraft and of the gas is low.
+
+    Args:
+        r (np.array): distance from the satellite and the Earth's center of mass [km]
+        v (np.array): velocity of the satellite in ECI reference frame [m/s]
+        mesh (trimesh): mesh of the satellite from the geometric model
+        transformation_matrix_rpy_body (np.array): transformation matrix from Roll-Pitch_Yaw frame to the Spacecraft
+            Body frame. From reference_frame_transfer.py .
+
+     Returns:
+         T (np.array): torque vector in the spacecraft body frame
+    """
+
+    #  Constants for aerodynamic coefficients calculation
+    temperature_spacecraft = 300  # [K]
+    temperature_gas = 1000  # [K]
+    R = 8.314462  # Universal Gas Constant, [J/(K mol)]
+    altitude = np.linalg.norm(r)-6371  # [km]
+    density = 10**(-(altitude+1285)/151)  # equation describing the best linear fit for the data, [kg/m^3]
+    molecular_speed_ratio_t = np.linalg.norm(v)/np.sqrt(2*R*temperature_gas)  # Used in the Cd and Cl calculation
+    molecular_speed_ratio_r = np.linalg.norm(v)/np.sqrt(2*R*temperature_spacecraft)  # Used in the Cd and Cl calculation
+    accommodation_parameter = 0.85
+
+    #  Get the normal vectors of all the faces of the mesh in the spacecraft body reference frame, and then they get
+    #  translated in the Roll Pitch Yaw frame with a transformation from paseos.utils.reference_frame_transfer.py
+    face_normals_sbf = mesh.face_normals[0:12]
+    face_normals_rpy = np.dot(transformation_matrix_rpy_body, face_normals_sbf.T).T
+
+    #  Get the velocity and transform it in the Roll Pitch Yaw frame. Get the unit vector associated with the latter
+    v_rpy = eci_to_rpy(v, r, v)
+    unit_v_rpy = v_rpy/np.linalg.norm(v_rpy)
+
+    #  Loop to get the normals, the areas, the angle of attack and the centroids of the faces with airflow, confronting them
+    #  with the velocity vector direction.
+    #  If the dot product between velocity and normal is positive, the plate corresponding to the normal is receiving
+    #  airflow and is stored in the variable normals_faces_with_airflow. Similarly, the areas of the faces is stored in
+    #  area_faces_airflow, and the angles of attack of the respective faces in alpha. The last three lines calculate the
+    #  centroids of the faces that receive airflow, for later use in the torque calculation.
+
+    #  Initialize parameters and variables for the for loop.
+    j = 0
+    normals_faces_with_airflow = np.zeros((6, 3))  # Maximum six faces have airflow
+    alpha = [0, 0, 0, 0, 0, 0]  # angle of attack matrix, stores the angles of attack in radiant
+    area_all_faces_mesh = mesh.area_faces  # ordered list of all faces' areas
+    area_faces_airflow = [0, 0, 0, 0, 0, 0]
+    centroids_faces_airflow = [0, 0, 0, 0, 0, 0]
+
+    for i in range(12):
+        if np.dot(face_normals_rpy[i], v_rpy) > 0:
+            normals_faces_with_airflow[j] = face_normals_rpy[i]
+            area_faces_airflow[j] = area_all_faces_mesh[i]  # get the area of the plate [i] which is receiving airflow
+            alpha[j] = np.arccos(np.dot(normals_faces_with_airflow[j], unit_v_rpy))
+            face_vertices = mesh.vertices[mesh.faces[i]]
+            face_vertices_rpy = np.dot(np.linalg.inv(transformation_matrix_rpy_body), face_vertices.T).T
+            centroids_faces_airflow[j] = np.mean(face_vertices_rpy, axis=0)  # get the centroids of the face[i] with airflow
+            j += 1
+
+    #  Get the aerodynamic coefficient Cd and Cl for every plate and calculate the corresponding drag and lift forces
+    #  for every plate [k] with airflow. Calculate the torque associated with the forces with the previously calculated
+    #  centroid position of every plate.
+
+    # Initialization of the variables
+    force_drag = [0, 0, 0, 0, 0, 0]
+    force_lift = [0, 0, 0, 0, 0, 0]
+    torque_aero = [[0, 0, 0],
+                   [0, 0, 0],
+                   [0, 0, 0],
+                   [0, 0, 0],
+                   [0, 0, 0],
+                   [0, 0, 0]]
+    alpha = np.array(alpha)
+
+    for k in range(j):
+        alpha_scalar = alpha[k]
+        C_d = 1/molecular_speed_ratio_t**2 * (molecular_speed_ratio_t / np.sqrt(np.pi) * \
+            (4 * np.sin(alpha_scalar)**2 + 2 * accommodation_parameter * np.cos(2*alpha_scalar)) * \
+            np.exp(-(molecular_speed_ratio_t*np.sin(alpha_scalar))**2) + np.sin(alpha_scalar) * \
+            (1 + 2 * molecular_speed_ratio_t ** 2 + (1 - accommodation_parameter) * \
+            (1 - 2 * molecular_speed_ratio_t ** 2 * np.cos(2 * alpha_scalar))) * \
+            np.math.erf(molecular_speed_ratio_t * np.sin(alpha_scalar)) + accommodation_parameter * np.sqrt(np.pi)* \
+            molecular_speed_ratio_t ** 2 / molecular_speed_ratio_r * np.sin(alpha_scalar) ** 2)
+
+        C_l = np.cos(alpha[k]) / molecular_speed_ratio_t**2 * (2 / np.sqrt(np.pi) * (2-2*accommodation_parameter) * \
+            molecular_speed_ratio_t*np.sin(alpha_scalar)*np.exp(-(molecular_speed_ratio_t*np.sin(alpha_scalar))**2)+\
+            (2*(2-2*accommodation_parameter)*(molecular_speed_ratio_t*np.sin(alpha_scalar))**2 + \
+            (2-accommodation_parameter)) * np.math.erf(molecular_speed_ratio_t*np.sin(alpha_scalar)) + \
+            accommodation_parameter*np.sqrt(np.pi) * molecular_speed_ratio_t**2 / molecular_speed_ratio_r * \
+            np.sin(alpha_scalar))
+
+        # Drag force on the plate [k]. Direction along the velocity vector.
+        force_drag[k] = - 0.5 * density * C_d * area_faces_airflow[k] * np.linalg.norm(v)**2 * unit_v_rpy
+        # Lift force on the plate [k]. Direction along the (v x n) x v direction, lift vector defined to be in that
+        # direction. Intermediate step to get v x n.
+        v_x_n_vector = np.cross(unit_v_rpy, normals_faces_with_airflow[k])
+        not_norm_lift_vector = np.cross(v_x_n_vector, unit_v_rpy)
+        lift_vector = not_norm_lift_vector/np.linalg.norm(not_norm_lift_vector)
+        force_lift[k] = - 0.5 * density * C_l * area_faces_airflow[k] * np.linalg.norm(v)**2 * lift_vector
+
+        # Torque calculated as the product between the distance of the centroid from the geometric center of the
+        # satellite and the sum of the forces.
+        torque_aero[k] = np.cross(centroids_faces_airflow[k]-mesh.centroid, (np.array(force_drag[k]) + np.array(force_lift[k])))
+
+    #  Compute aero torque in the timestep as the vector sum of all the torques
+    torque_aero = np.array(torque_aero)
+    T_rpy = torque_aero.sum(axis=0)
+    T = transformation_matrix_rpy_body @ T_rpy
+    T[np.isnan(T)] = 0  # substitutes 0 to any NaN value
+
+    return np.array(T)
+
+def calculate_grav_torque(central_body, u_r, u_n, J, r):
+    """
+    Equation for gravity gradient torque with up to J2 effect from:
+    https://doi.org/10.1016/j.asr.2018.06.025, chapter 3.3
+    This function currently only works for Earth centered orbits
+
+    Args:
+        u_r (np.array): Unit vector pointing from Satellite center of gravity to Earth's center of gravity
+        u_n (np.array): Unit vector along the Earth's rotation axis, in the spacecraft body frame
+        J (np.array): The satellites moment of inertia, in the form of [[Ixx Ixy Ixz]
+                                                                        [Iyx Iyy Iyx]
+                                                                        [Izx Izy Izz]]
+        r (float): The distance from the center of the Earth to the satellite
+
+    Returns:
+        np.array: total gravitational torques in Nm expressed in the spacecraft body frame
+    """
+    # Constants
+    mu = central_body.mu_self  # Earth's gravitational parameter, [m^3/s^2]
+    J2 = 1.0826267e-3  # Earth's J2 coefficient, from https://ocw.tudelft.nl/wp-content/uploads/AE2104-Orbital-Mechanics-Slides_8.pdf
+    Re = central_body.radius  # Earth's radius, [m]
+
+
+    tg_term_1 = (3 * mu / (r ** 3))*np.cross(u_r, np.dot(J,u_r))
+    tg_term_2 = 30 * np.dot(u_r, u_n)*(np.cross(u_n, np.dot(J,u_r)) + np.cross(u_r, np.dot(J,u_n)))
+    tg_term_3 = np.cross((15 - 105 * np.dot(u_r, u_n) ** 2) * u_r, np.dot(J,u_r)) + np.cross(6 * u_n, np.dot(J ,u_n))
+    tg = tg_term_1 + mu * J2 * Re ** 2 / (2 * r ** 5) * (tg_term_2 + tg_term_3)
+    return np.array(tg)
+
+
+def calculate_magnetic_torque(m_earth, m_sat, position, velocity, attitude):
+    """Calculates the external disturbance torque acting on the actor due to the magnetic field of the earth.
+    a dipole magnetic field flux density is described by the formula: B = μ0/(4πr³) * [3 r_hat(r_hat ⋅ m) − m]
+    With μ0 = 4 π 1e-7 H/m (vacuum permeability), r = actor distance from dipole center, r_hat = unit position vector,
+    and m the magnetic dipole moment vector of the Earth (magnitude in the year 2000 = 7.79 x 10²² Am²)
+
+    The disturbance torque is then calculated by: T = m_sat x B
+    With m_sat the (residual) magnetic dipole moment vector of the actor, magnitude usually between 0.1 - 20 Am² (SMAD)
+
+    https://en.wikipedia.org/wiki/Magnetic_dipole (or Chow, Tai L. (2006). Introduction to electromagnetic theory:
+    a modern perspective, used formular on p. 149)
+
+    Args:
+        m_earth (np.ndarray): magnetic dipole moment vector of the Earth in Am²
+        m_sat (np.ndarray): magnetic dipole moment vector of the actor, magnitude usually between 0.1 - 20 Am²
+        position (tuple or np.ndarray): actor position
+        velocity (tuple or np.ndarray): actor velocity (used for frame transformation)
+        attitude (np.ndarray): actor velocity (used for frame transformation)
+
+    Returns: Disturbance torque vector T (nd.array) in Nm in the actor body frame
+    """
+    # convert to np.ndarray
+    position = np.array(position)
+    velocity = np.array(velocity)
+
+    # actor distance
+    r = np.linalg.norm(position)
+    # actor unit position vector
+    r_hat = position / r
+
+    # magnetic field flux density at actor's position in Earth inertial frame
+    B = 1e-7 * (3 * np.dot(m_earth, r_hat) * r_hat - m_earth) / (r**3)
+
+    # transform field vector to body frame
+    B = rpy_to_body(eci_to_rpy(B, position, velocity), attitude)
+
+    # disturbance torque:
+    T = np.cross(m_sat, B)
+    return T
+