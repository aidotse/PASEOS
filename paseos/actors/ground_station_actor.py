from loguru import logger
import pykep as pk
from skyfield.api import load

from paseos.actors.base_actor import BaseActor


class GroundstationActor(BaseActor):
    """This class models a groundstation actor."""

    # Ground station latitude / longitude
    _skyfield_position = None

    # Timescale object to convert from pykep epoch to skyfield time
    _skyfield_timescale = load.timescale()

<<<<<<< HEAD
=======
    # Minimum angle to communicate with this ground station
    _minimum_altitude_angle = None

>>>>>>> 65612115
    def __init__(
        self,
        name: str,
        epoch: pk.epoch,
    ) -> None:
        """Constructor for a groundstation actor.

        Args:
            name (str): Name of this actor
            epoch (pykep.epoch): Epoch at this pos / velocity
        """
        logger.trace("Instantiating GroundstationActor.")
        super().__init__(name, epoch)

    def get_position(self, epoch: pk.epoch):
        """Compute the position of this ground station at a specific time.
        Positions are in J2000 geocentric reference frame, same reference frame as
        for the spacecraft actors. Since the Earth is rotating, ground stations have
        a non-constant position depending on time.

        Args:
            epoch (pk.epoch): Time as pykep epoch

        Returns:
            np.array: [x,y,z] in meters
        """
        # Converting time to skyfield to use its API
        t_skyfield = self._skyfield_timescale.tt_jd(epoch.jd)

        # Getting ground station position, skyfield operates in GCRF frame
        # which is technically more precise than the J2000 we use but we neglect this here
        gcrf_position = self._skyfield_position.at(t_skyfield).position.m

        return gcrf_position<|MERGE_RESOLUTION|>--- conflicted
+++ resolved
@@ -14,12 +14,9 @@
     # Timescale object to convert from pykep epoch to skyfield time
     _skyfield_timescale = load.timescale()
 
-<<<<<<< HEAD
-=======
     # Minimum angle to communicate with this ground station
     _minimum_altitude_angle = None
 
->>>>>>> 65612115
     def __init__(
         self,
         name: str,
