--- conflicted
+++ resolved
@@ -14,12 +14,9 @@
 from ..thermal.thermal_model import ThermalModel
 from ..power.power_device_type import PowerDeviceType
 from ..radiation.radiation_model import RadiationModel
-<<<<<<< HEAD
 from ..communication.device_type import DeviceType
-=======
 from paseos.geometric_model.geometric_model import GeometricModel
 
->>>>>>> c7a9030f
 
 class ActorBuilder:
     """This class is used to construct actors."""
