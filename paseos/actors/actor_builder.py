--- conflicted
+++ resolved
@@ -324,14 +324,7 @@
             faces (list): List of the indexes of the vertices of a face
             scale (float): Parameter to scale the cuboid by, defaults to 1
         """
-<<<<<<< HEAD
-        assert mass >= 0, "Mass is <= 0"
-=======
         assert mass > 0, "Mass is > 0"
-        assert height >= 0, "Height is <= 0"
-        assert length >= 0, "Length is <= 0"
-        assert width >= 0, "Width is <= 0"
->>>>>>> 7404ce2b
 
         actor._mass = mass
         geometric_model = GeometricModel(
