--- conflicted
+++ resolved
@@ -97,13 +97,8 @@
 
         logger.debug(f"New battery level is {self._battery_level_in_Ws}Ws")
 
-<<<<<<< HEAD
-    def charge(self, t0: pk.epoch, t1: pk.epoch):
-        """Charges the actor during that period. Note that it is only
-=======
     def charge(self, duration_in_s: float):
         """Charges the actor from now for that period. Note that it is only
->>>>>>> 66eadf25
         verified the actor is neither at start nor end of the period in eclipse,
         thus short periods are preferable.
 
