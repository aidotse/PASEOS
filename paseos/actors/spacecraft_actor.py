from loguru import logger
import pykep as pk

from paseos.actors.base_actor import BaseActor
from paseos.power import discharge_model
from paseos.power import charge_model
from paseos.power.is_in_eclipse import is_in_eclipse


class SpacecraftActor(BaseActor):
    """This class models a spacecraft actor which in addition to pos,
    velocity also has additional constraints such as power/battery."""

    # Power-related properties
    _battery_level_in_Ws = None
    _max_battery_level_in_Ws = None
    _charging_rate_in_W = None

    _thermal_model = None

    def __init__(
        self,
        name: str,
        epoch: pk.epoch,
    ) -> None:
        """Constructor for a spacecraft actor

        Args:
            name (str): Name of this actor
            epoch (pykep.epoch): Epoch at this pos
        """
        logger.trace("Instantiating SpacecraftActor.")
        super().__init__(name, epoch)

    @property
    def charging_rate_in_W(self):
        """Get the current charging rate.

        Returns:
            float: current charging rate in W.
        """
        return self._charging_rate_in_W

    @property
    def battery_level_in_Ws(self):
        """Get the current battery level.

        Returns:
            float: current battery level in wattseconds.
        """
        return self._battery_level_in_Ws

    @property
    def temperature_in_K(self) -> float:
        """Returns the current temperature of the actor in K.

        Returns:
            float: Temperature in Kelvin.
        """
        return self._thermal_model.temperature_in_K

    @property
<<<<<<< HEAD
    def battery_level_ratio(self):
=======
    def state_of_charge(self):
>>>>>>> fdbc1e38
        """Get the current battery level as ratio of maximum.

        Returns:
            float: current battery level ratio in [0,1].
        """
        return self._battery_level_in_Ws / self._max_battery_level_in_Ws

    def discharge(self, consumption_rate_in_W: float, duration_in_s: float):
        """Discharge battery depending on power consumption.

        Args:
            consumption_rate_in_W (float): Consumption rate of the activity in Watt
            duration_in_s (float): How long the activity is performed in seconds
        """
        assert duration_in_s > 0, "Duration has to be positive"
        assert consumption_rate_in_W >= 0, "Power consumption rate has to be positive"

        power_consumption = consumption_rate_in_W * duration_in_s
        logger.debug(f"Discharging {power_consumption}")

        self = discharge_model.discharge(self, power_consumption)

    def charge(self, t0: pk.epoch, t1: pk.epoch):
        """Charges the actor during that period. Note that it is only
        verified the actor is neither at start nor end of the period in eclipse,
        thus short periods are preferable.

        Args:
            t0 (pk.epoch): Start of the charging interval
            t1 (pk.epoch): End of the charging interval
        """
        time_interval = (t1.mjd2000 - t0.mjd2000) * pk.DAY2SEC
        logger.debug(f"Charging actor {self} for {time_interval}s.")
        assert (
            time_interval > 0
        ), "Charging interval has to be positive but t1 was less or equal t0."

        if is_in_eclipse(self, central_body=self._central_body, t=t0) or is_in_eclipse(
            self, central_body=self._central_body, t=t1
        ):
            logger.debug("Actor is in eclipse, not charging.")
        else:
            self = charge_model.charge(self, time_interval)
        logger.debug(f"New battery level is {self.battery_level_in_Ws}")<|MERGE_RESOLUTION|>--- conflicted
+++ resolved
@@ -60,11 +60,7 @@
         return self._thermal_model.temperature_in_K
 
     @property
-<<<<<<< HEAD
-    def battery_level_ratio(self):
-=======
     def state_of_charge(self):
->>>>>>> fdbc1e38
         """Get the current battery level as ratio of maximum.
 
         Returns:
