--- conflicted
+++ resolved
@@ -65,7 +65,7 @@
 
     # Testing the simulation went as intended
     # Pointing vector from sat1 must be rotated from [-1, 0, 0] to [1, 0, 0]:
-    assert np.all(np.isclose(sat1.pointing_vector(), np.array([1.0, 0.0, 0.0])))
+    assert np.all(np.isclose(sat1.pointing_vector, np.array([1.0, 0.0, 0.0])))
     # Sat1 angular velocity in the body frame must stay constant:
     assert np.all(
         np.isclose(
@@ -76,24 +76,19 @@
     # Sat1 angular velocity in the Earth inertial frame must stay constant:
     assert np.all(
         np.isclose(
-            sat1.angular_velocity(),
+            sat1.angular_velocity,
             np.array([0.0, 0.0, -omega]),
         )
     )
 
     # Pointing vector from sat2 must not be rotated.
-    assert np.all(sat2.pointing_vector() == np.array([-1.0, 0.0, 0.0]))
+    assert np.all(sat2.pointing_vector == np.array([-1.0, 0.0, 0.0]))
     # Sat2 angular velocity in the body frame must stay zero:
     assert np.all(sat2._attitude_model._actor_angular_velocity == np.array([0.0, 0.0, 0.0]))
 
 
-<<<<<<< HEAD
 def attitude_thermal_model_test():
     """Testing the attitude model with no disturbances and no angular velocity, and ensuring the attitude model does not
-=======
-def test_attitude_thermal_model():
-    """Testing the attitude model with no disturbances and no angular velocity, and ensuring the attitude model doesn't
->>>>>>> 5987af2e
     break the thermal model (or vice versa)"""
     earth = pk.planet.jpl_lp("earth")
 
@@ -124,7 +119,7 @@
 
     # Run simulation 20 steps
     for i in range(21):
-        vector = sat1.pointing_vector()
+        vector = sat1.pointing_vector
         sim.advance_time(100, 0)
 
     # Testing the simulation went as intended
@@ -155,7 +150,7 @@
     # Check Initial values
     assert np.all(sat1._attitude_model._actor_pointing_vector_body == [0.0, 0.0, 1.0])
     assert np.all(sat1._attitude_model._actor_attitude_in_rad == [0.0, 0.0, 0.0])
-    vector = sat1.pointing_vector()
+    vector = sat1.pointing_vector
     assert vector[0] == -1.0
 
     # Initialise simulation
@@ -163,170 +158,9 @@
 
     # Run simulation 10 steps
     for i in range(11):
-        vector = sat1.pointing_vector()
+        vector = sat1.pointing_vector
         sim.advance_time(orbit_period / 10, 0)
 
     # Testing the simulation went as intended
     assert sat1._attitude_model._actor_pointing_vector_body[2] == 1.0
     assert vector[0] == -1.0
-<<<<<<< HEAD
-=======
-
-
-def test_magnetic_disturbance():
-    """Tests the magnetic disturbance torques applied in the attitude model.
-    Put two spacecraft actors in a geostationary orbit (disregarding the relative magnetic field rotation of the Earth).
-    Both actor's own magnetic dipole moment aligned with the local magnetic flux density vector of the Earth
-    magnetic field. One is non-magnetic and is expected to have a fixed attitude in the Earth inertial frame.
-    The other (magnetic) actor should stay aligned with the Earth magnetic field.
-    """
-
-    def flux_density_vector(actor, frame="eci"):
-        """Function to calculate the local magnetic field flux density vector (B) at the actor's location.
-        B vector is calculated multiple times. Use of this function for code clarity.
-
-        Args:
-            actor (SpacecraftActor): Spacecraft actor
-            frame (string): B expressed in which frame (actor body frame or Earth-centered inertial frame)
-
-        Returns: B vector (np.ndarray)
-        """
-        # get Earth B vector at specific timestep
-        # Earth magnetic dipole moment:
-        m_earth = actor.central_body.magnetic_dipole_moment(actor.local_time)
-
-        # parameters to calculate local B vector:
-        actor_position = np.array(actor.get_position(actor.local_time))
-        r = np.linalg.norm(actor_position)
-        r_hat = actor_position / r
-
-        # local B vector:
-        B = 1e-7 * (3 * np.dot(m_earth, r_hat) * r_hat - m_earth) / (r**3)
-        if frame == "eci":
-            # return B vector in ECI frame
-            return B
-        elif frame == "body":
-            # transform B vector to the actor body frame and return
-            actor_velocity = np.array(actor.get_position_velocity(actor.local_time)[1])
-            actor_attitude = np.array(actor.attitude_in_rad())
-            return rpy_to_body(
-                eci_to_rpy(B, actor_position, actor_velocity), actor_attitude
-            )
-
-    # Define central body
-    earth = pk.planet.jpl_lp("earth")
-
-    # Define spacecraft actors
-    # magnetic:
-    sat1 = ActorBuilder.get_actor_scaffold("sat1", SpacecraftActor, pk.epoch(0))
-    # non-magnetic:
-    sat2 = ActorBuilder.get_actor_scaffold("sat2", SpacecraftActor, pk.epoch(0))
-
-    # Geostationary orbital parameters:
-    r = 6371000 + 35786000  # radius [km]
-    v = 3074.66  # velocity [m/s]
-
-    # To have a more symmetric case, let the actors be on same longitude as Earth magnetic dipole vector
-    longitude = -71.6 * np.pi / 180
-
-    # Set orbits:
-    ActorBuilder.set_orbit(
-        sat1,
-        position=[
-            r * np.cos(np.pi / 2 + longitude),
-            r * np.sin(np.pi / 2 + longitude),
-            0,
-        ],
-        velocity=[
-            -v * np.sin(np.pi / 2 + longitude),
-            v * np.cos(np.pi / 2 + longitude),
-            0,
-        ],
-        epoch=pk.epoch(0),
-        central_body=earth,
-    )
-    ActorBuilder.set_orbit(
-        sat2,
-        position=[
-            r * np.cos(np.pi / 2 + longitude),
-            r * np.sin(np.pi / 2 + longitude),
-            0,
-        ],
-        velocity=[
-            -v * np.sin(np.pi / 2 + longitude),
-            v * np.cos(np.pi / 2 + longitude),
-            0,
-        ],
-        epoch=pk.epoch(0),
-        central_body=earth,
-    )
-
-    # Set geometric model
-    ActorBuilder.set_geometric_model(sat1, mass=100)
-    ActorBuilder.set_geometric_model(sat2, mass=100)
-
-    # Now, align the body magnetic dipole with the local Earth magnetic flux density vector
-    # Earth magnetic flux density vector at start position is approximately:
-    B0 = np.array([-3.18159529e-09, 1.02244882e-07, -3.72362170e-08])
-
-    B_direction = B0 / np.linalg.norm(B0)
-
-    # Define a very large dipole moment for magnetic actor to compensate for the low magnetic field at GEO orbit
-    m_body = 500  # Am²
-    actor_dipole = np.ndarray.tolist(B_direction * m_body)
-    initial_pointing_vector_body = np.ndarray.tolist(B_direction)
-
-    # Set attitude models
-    ActorBuilder.set_attitude_model(
-        sat1,
-        actor_initial_angular_velocity=[0.0, 0.0, 0.0],
-        actor_pointing_vector_body=initial_pointing_vector_body,
-        actor_initial_attitude_in_rad=[0.0, 0.0, 0.0],
-        actor_residual_magnetic_field=actor_dipole,  # magnetic
-    )
-
-    ActorBuilder.set_attitude_model(
-        sat2,
-        actor_initial_angular_velocity=[0.0, 0.0, 0.0],
-        actor_pointing_vector_body=initial_pointing_vector_body,
-        actor_initial_attitude_in_rad=[0.0, 0.0, 0.0],
-        actor_residual_magnetic_field=[0.0, 0.0, 0.0],  # non-magnetic
-    )
-
-    # Disturbances:
-    ActorBuilder.set_disturbances(sat1, magnetic=True)
-    ActorBuilder.set_disturbances(sat2, magnetic=True)
-
-    # Initial pointing vector in Earth inertial frame
-    initial_pointing_vector_eci = np.array(sat1.pointing_vector())
-    # Check if pointing vectors in Earth inertial frame are equal
-    assert np.all(sat1.pointing_vector() == sat2.pointing_vector())
-
-    # Start simulation
-    sim = paseos.init_sim(sat1)
-    sim.add_known_actor(sat2)
-
-    # Check if B0, used to define the actors' magnetic field orientations is the initial B vector orientation in sim.
-    assert np.all(np.isclose(B0, flux_density_vector(sat1, "body")))
-    assert np.all(np.isclose(B0, flux_density_vector(sat2, "body")))
-
-    # The magnetic actor will oscillate slightly, following the Earth's magnetic field lines. (check for multiple steps)
-    # The actor's magnetic field will not stay perfectly aligned with the Earth's field but needs to stay close.
-    for i in range(20):
-        sim.advance_time(200, 0)
-
-        # Get the magnetic flux density vector:
-        B = flux_density_vector(sat1)
-
-        # B vector direction:
-        B_direction = B / np.linalg.norm(B)
-
-        # Angle between the B vector and the actor's magnetic dipole vector (which is in the pointing vector direction):
-        angle = np.arccos(np.dot(B_direction, sat1.pointing_vector())) * 180 / np.pi
-
-        # Check if the magnetic actor dipole moment vector doesn't deviate more than 1° from the  B vector.
-        assert angle < 1
-
-    # Check if the non-magnetic actor didn't rotate
-    assert np.all(sat2.pointing_vector() == initial_pointing_vector_eci)
->>>>>>> 5987af2e
