"""Tests to see whether the attitude and disturbance models work as intended"""
import numpy as np
import pykep as pk
import sys

sys.path.append("../..")
import paseos
<<<<<<< HEAD
from paseos import ActorBuilder, SpacecraftActor, load_default_cfg


def gravity_disturbance_cube_test():
    """This test checks whether a 3-axis symmetric, uniform body (a cube with constant density, and cg at origin)
    creates no angular acceleration/velocity due to gravity. The spacecraft is initially positioned with the z-axis
    aligned with the nadir vector."""
    earth = pk.planet.jpl_lp("earth")

    # Define local actor
    sat1 = ActorBuilder.get_actor_scaffold("sat1", SpacecraftActor, pk.epoch(0))
    ActorBuilder.set_orbit(sat1, [7000000, 0, 0], [0, 8000.0, 0], pk.epoch(0), earth)
    ActorBuilder.set_geometric_model(sat1, mass=100)
    ActorBuilder.set_attitude_model(sat1)
    ActorBuilder.set_disturbances(sat1, gravitational=True)

    # init simulation
    sim = paseos.init_sim(sat1)

    # Check initial conditions
    assert np.all(sat1._attitude_model._actor_angular_velocity == 0.0)

    # run simulation for 1 period
    orbital_period = 2 * np.pi * np.sqrt((6371000 + 7000000) ** 3 / 3.986004418e14)
    sim.advance_time(orbital_period, 0)
    nadir = sat1._attitude_model.nadir_vector()

    # check conditions after 1 orbit
    assert np.all(np.round(sat1._attitude_model._actor_angular_acceleration,10) == 0.0)


def gravity_disturbance_pole_test():
    """This test checks whether a 2-axis symmetric, uniform body (a pole (10x1x1) with constant density, and cg at
    origin) stabilises in orbit due to gravitational acceleration. The attitude at time zero is the z-axis pointing
    towards earth. Hence, the accelerations should occur only in the y-axis.
    It additionally checks the implementation of custom meshes of the geometric model"""

    vertices = [
                [-5, -0.5, -0.5],
                [-5, -0.5, 0.5],
        [-5, 0.5, -0.5],
        [-5, 0.5, 0.5],
        [5, -0.5, -0.5],
        [5, -0.5, 0.5],
        [5, 0.5, -0.5],
        [5, 0.5, 0.5],
    ]
    faces = [
        [0, 1, 3],
        [0, 3, 2],
        [0, 2, 6],
        [0, 6, 4],
        [1, 5, 3],
        [3, 5, 7],
        [2, 3, 7],
        [2, 7, 6],
        [4, 6, 7],
        [4, 7, 5],
        [0, 4, 1],
        [1, 4, 5],
    ]

    earth = pk.planet.jpl_lp("earth")

    # Define local actor
    sat1 = ActorBuilder.get_actor_scaffold("sat1", SpacecraftActor, pk.epoch(0))
    ActorBuilder.set_orbit(sat1, [7000000, 0, 0], [0, 8000.0, 0], pk.epoch(0), earth)
    ActorBuilder.set_geometric_model(sat1, mass=100, vertices=vertices, faces=faces)
    orbital_period = 2 * np.pi * np.sqrt((6371000 + 7000000) ** 3 / 3.986004418e14)
    ActorBuilder.set_attitude_model(sat1)#, actor_initial_angular_velocity=[0,2*np.pi/orbital_period,0])
    ActorBuilder.set_disturbances(sat1, gravitational=True)

    # init simulation
    cfg = load_default_cfg()  # loading cfg to modify defaults
    cfg.sim.dt = 100.0  # setting higher timestep to run things quickly
    sim = paseos.init_sim(sat1, cfg)


    # Check initial conditions
    assert np.all(sat1._attitude_model._actor_attitude_in_rad == 0.0)

    # run simulation for 1 period
    for i in range(11):
        sim.advance_time(orbital_period*0.1, 0)

    # check conditions after 0.1 orbit, satellite should have acceleration around y-axis to align pole towards earth
    assert np.round(sat1._attitude_model._actor_angular_acceleration[0],10) == 0.0
    assert not np.round(sat1._attitude_model._actor_angular_acceleration[1],10) == 0.0
=======
from paseos import ActorBuilder, SpacecraftActor
from paseos.utils.reference_frame_transfer import eci_to_rpy, rpy_to_body
>>>>>>> 084ae6de


def attitude_model_test():
    """Testing the attitude model with no disturbances and known angular velocity.
    One actor has orbit in Earth inertial x-y plane (equatorial) with initial velocity which rotates the actor with 180°
    in 20 steps advancing time 100 seconds (pi/ (20 * 100)).
    Another one has zero initial angular velocity.
    This test mainly checks whether the model correctly models constant angular velocity without disturbances
    """

    earth = pk.planet.jpl_lp("earth")

    # First actor constant angular acceleration
    omega = np.pi / 2000

    # Define first local actor with angular velocity
    sat1 = ActorBuilder.get_actor_scaffold("sat1", SpacecraftActor, pk.epoch(0))
    ActorBuilder.set_orbit(sat1, [7000000, 0, 0], [0, 8000.0, 0], pk.epoch(0), earth)
    ActorBuilder.set_geometric_model(sat1, mass=100)
    ActorBuilder.set_attitude_model(
        sat1,
        actor_initial_angular_velocity=[0.0, omega, 0.0],
        actor_pointing_vector_body=[0, 0, 1],
    )

    # Define second local actor without angular velocity
    sat2 = ActorBuilder.get_actor_scaffold("sat2", SpacecraftActor, pk.epoch(0))
    ActorBuilder.set_orbit(sat2, [7000000, 0, 0], [0, 8000.0, 0], pk.epoch(0), earth)
    ActorBuilder.set_geometric_model(sat2, mass=100)
    ActorBuilder.set_attitude_model(
        sat2,
        actor_initial_angular_velocity=[0.0, 0.0, 0.0],
        actor_pointing_vector_body=[0, 0, 1],
    )

    # Check Initial values

    # sat1
    assert np.all(sat1._attitude_model._actor_pointing_vector_body == [0.0, 0.0, 1.0])
    assert np.all(sat1._attitude_model._actor_pointing_vector_eci == [-1.0, 0.0, 0.0])
    assert np.all(sat1._attitude_model._actor_attitude_in_rad == [0.0, 0.0, 0.0])
    # positive angular velocity in body y direction is negative angular velocity in Earth inertial z direction:
    assert np.all(sat1._attitude_model._actor_angular_velocity_eci == [0.0, 0.0, -omega])

    # sat2
    assert np.all(sat2._attitude_model._actor_pointing_vector_body == [0.0, 0.0, 1.0])
    assert np.all(sat2._attitude_model._actor_pointing_vector_eci == [-1.0, 0.0, 0.0])
    assert np.all(sat2._attitude_model._actor_attitude_in_rad == [0.0, 0.0, 0.0])

    # Initialise simulation
    sim = paseos.init_sim(sat1)
    sim.add_known_actor(sat2)
    # Run simulation 20 steps
    for i in range(20):
        sim.advance_time(100, 0)

    # Testing the simulation went as intended
    # Pointing vector from sat1 must be rotated from [-1, 0, 0] to [1, 0, 0]:
    assert np.all(np.isclose(sat1.pointing_vector(), np.array([1.0, 0.0, 0.0])))
    # Sat1 angular velocity in the body frame must stay constant:
    assert np.all(
        np.isclose(
            sat1._attitude_model._actor_angular_velocity,
            np.array([0.0, omega, 0.0]),
        )
    )
    # Sat1 angular velocity in the Earth inertial frame must stay constant:
    assert np.all(
        np.isclose(
            sat1.angular_velocity(),
            np.array([0.0, 0.0, -omega]),
        )
    )

    # Pointing vector from sat2 must not be rotated.
    assert np.all(sat2.pointing_vector() == np.array([-1.0, 0.0, 0.0]))
    # Sat2 angular velocity in the body frame must stay zero:
    assert np.all(sat2._attitude_model._actor_angular_velocity == np.array([0.0, 0.0, 0.0]))


def attitude_thermal_model_test():
    """Testing the attitude model with no disturbances and no angular velocity, and ensuring the attitude model doesn't
    break the thermal model (or vice versa)"""
    earth = pk.planet.jpl_lp("earth")

    # Define local actor
    sat1 = ActorBuilder.get_actor_scaffold("sat1", SpacecraftActor, pk.epoch(0))
    ActorBuilder.set_orbit(sat1, [7000000, 0, 0], [0, 8000.0, 0], pk.epoch(0), earth)
    ActorBuilder.set_geometric_model(sat1, mass=100)
    ActorBuilder.set_thermal_model(
        actor=sat1,
        actor_mass=sat1.mass,
        actor_initial_temperature_in_K=273.15,
        actor_sun_absorptance=1.0,
        actor_infrared_absorptance=1.0,
        actor_sun_facing_area=1.0,
        actor_central_body_facing_area=1.0,
        actor_emissive_area=1.0,
        actor_thermal_capacity=1000,
    )
    ActorBuilder.set_attitude_model(sat1, actor_pointing_vector_body=[0, 0, 1])

    # Check Initial values
    assert np.all(sat1._attitude_model._actor_pointing_vector_body == [0.0, 0.0, 1.0])
    assert np.all(sat1._attitude_model._actor_attitude_in_rad == [0.0, 0.0, 0.0])
    assert sat1.temperature_in_K == 273.15

    # Initialise simulation
    sim = paseos.init_sim(sat1)

    # Run simulation 20 steps
    for i in range(21):
        vector = sat1.pointing_vector()
        sim.advance_time(100, 0)

    # Testing the simulation went as intended
    assert vector[0] == -1.0
    assert sat1._attitude_model._actor_angular_velocity[1] == 0.0
    assert np.round(sat1._attitude_model._actor_attitude_in_rad[0], 3) == 3.142
    assert np.round(sat1.temperature_in_K, 3) == 278.522


def attitude_and_orbit_test():
    """This test checks both the orbit calculations, as well as the attitude.
    The input is a simple orbit, and the angular velocity if 2pi/period. This means the initial conditions should be
    the same as the conditions after one orbit"""

    earth = pk.planet.jpl_lp("earth")

    # Define local actor
    sat1 = ActorBuilder.get_actor_scaffold("sat1", SpacecraftActor, pk.epoch(0))
    ActorBuilder.set_orbit(sat1, [7000000, 0, 0], [0, 5460.0, 0], pk.epoch(0), earth)
    ActorBuilder.set_geometric_model(sat1, mass=100)
    orbit_period = 2 * np.pi * np.sqrt((6371000 + 7000000) ** 3 / 3.986004418e14)
    ActorBuilder.set_attitude_model(
        sat1,
        actor_initial_angular_velocity=[0.0, 2 * np.pi / orbit_period, 0.0],
        actor_pointing_vector_body=[0, 0, 1],
    )

    # Check Initial values
    assert np.all(sat1._attitude_model._actor_pointing_vector_body == [0.0, 0.0, 1.0])
    assert np.all(sat1._attitude_model._actor_attitude_in_rad == [0.0, 0.0, 0.0])
    vector = sat1.pointing_vector()
    assert vector[0] == -1.0

    # Initialise simulation
    sim = paseos.init_sim(sat1)

    # Run simulation 10 steps
    for i in range(11):
        vector = sat1.pointing_vector()
        sim.advance_time(orbit_period / 10, 0)

    # Testing the simulation went as intended
    assert sat1._attitude_model._actor_pointing_vector_body[2] == 1.0
    assert vector[0] == -1.0


def magnetic_disturbance_test():
    """Tests the magnetic disturbance torques applied in the attitude model.
    Put two spacecraft actors in a geostationary orbit (disregarding the relative magnetic field rotation of the Earth).
    Both actor's own magnetic dipole moment aligned with the local magnetic flux density vector of the Earth
    magnetic field. One is non-magnetic and is expected to have a fixed attitude in the Earth inertial frame.
    The other (magnetic) actor should stay aligned with the Earth magnetic field.
    """

    def flux_density_vector(actor, frame="eci"):
        """Function to calculate the local magnetic field flux density vector (B) at the actor's location.
        B vector is calculated multiple times. Use of this function for code clarity.

        Args:
            actor (SpacecraftActor): Spacecraft actor
            frame (string): B expressed in which frame (actor body frame or Earth-centered inertial frame)

        Returns: B vector (np.ndarray)
        """
        # get Earth B vector at specific timestep
        # Earth magnetic dipole moment:
        m_earth = actor.central_body.magnetic_dipole_moment(actor.local_time)

        # parameters to calculate local B vector:
        actor_position = np.array(actor.get_position(actor.local_time))
        r = np.linalg.norm(actor_position)
        r_hat = actor_position / r

        # local B vector:
        B = 1e-7 * (3 * np.dot(m_earth, r_hat) * r_hat - m_earth) / (r**3)
        if frame == "eci":
            # return B vector in ECI frame
            return B
        elif frame == "body":
            # transform B vector to the actor body frame and return
            actor_velocity = np.array(actor.get_position_velocity(actor.local_time)[1])
            actor_attitude = np.array(actor.attitude_in_rad())
            return rpy_to_body(
                eci_to_rpy(B, actor_position, actor_velocity), actor_attitude
            )

    # Define central body
    earth = pk.planet.jpl_lp("earth")

    # Define spacecraft actors
    # magnetic:
    sat1 = ActorBuilder.get_actor_scaffold("sat1", SpacecraftActor, pk.epoch(0))
    # non-magnetic:
    sat2 = ActorBuilder.get_actor_scaffold("sat2", SpacecraftActor, pk.epoch(0))

    # Geostationary orbital parameters:
    r = 6371000 + 35786000  # radius [km]
    v = 3074.66  # velocity [m/s]

    # To have a more symmetric case, let the actors be on same longitude as Earth magnetic dipole vector
    longitude = -71.6 * np.pi / 180

    # Set orbits:
    ActorBuilder.set_orbit(
        sat1,
        position=[
            r * np.cos(np.pi / 2 + longitude),
            r * np.sin(np.pi / 2 + longitude),
            0,
        ],
        velocity=[
            -v * np.sin(np.pi / 2 + longitude),
            v * np.cos(np.pi / 2 + longitude),
            0,
        ],
        epoch=pk.epoch(0),
        central_body=earth,
    )
    ActorBuilder.set_orbit(
        sat2,
        position=[
            r * np.cos(np.pi / 2 + longitude),
            r * np.sin(np.pi / 2 + longitude),
            0,
        ],
        velocity=[
            -v * np.sin(np.pi / 2 + longitude),
            v * np.cos(np.pi / 2 + longitude),
            0,
        ],
        epoch=pk.epoch(0),
        central_body=earth,
    )

    # Set geometric model
    ActorBuilder.set_geometric_model(sat1, mass=100)
    ActorBuilder.set_geometric_model(sat2, mass=100)

    # Now, align the body magnetic dipole with the local Earth magnetic flux density vector
    # Earth magnetic flux density vector at start position is approximately:
    B0 = np.array([-3.18159529e-09, 1.02244882e-07, -3.72362170e-08])

    B_direction = B0 / np.linalg.norm(B0)

    # Define a very large dipole moment for magnetic actor to compensate for the low magnetic field at GEO orbit
    m_body = 500  # Am²
    actor_dipole = np.ndarray.tolist(B_direction * m_body)
    initial_pointing_vector_body = np.ndarray.tolist(B_direction)

    # Set attitude models
    ActorBuilder.set_attitude_model(
        sat1,
        actor_initial_angular_velocity=[0.0, 0.0, 0.0],
        actor_pointing_vector_body=initial_pointing_vector_body,
        actor_initial_attitude_in_rad=[0.0, 0.0, 0.0],
        actor_residual_magnetic_field=actor_dipole,  # magnetic
    )

    ActorBuilder.set_attitude_model(
        sat2,
        actor_initial_angular_velocity=[0.0, 0.0, 0.0],
        actor_pointing_vector_body=initial_pointing_vector_body,
        actor_initial_attitude_in_rad=[0.0, 0.0, 0.0],
        actor_residual_magnetic_field=[0.0, 0.0, 0.0],  # non-magnetic
    )

    # Disturbances:
    ActorBuilder.set_disturbances(sat1, magnetic=True)
    ActorBuilder.set_disturbances(sat2, magnetic=True)

    # Initial pointing vector in Earth inertial frame
    initial_pointing_vector_eci = np.array(sat1.pointing_vector())
    # Check if pointing vectors in Earth inertial frame are equal
    assert np.all(sat1.pointing_vector() == sat2.pointing_vector())

    # Start simulation
    sim = paseos.init_sim(sat1)
    sim.add_known_actor(sat2)

    # Check if B0, used to define the actors' magnetic field orientations is the initial B vector orientation in sim.
    assert np.all(np.isclose(B0, flux_density_vector(sat1, "body")))
    assert np.all(np.isclose(B0, flux_density_vector(sat2, "body")))

    # The magnetic actor will oscillate slightly, following the Earth's magnetic field lines. (check for multiple steps)
    # The actor's magnetic field will not stay perfectly aligned with the Earth's field but needs to stay close.
    for i in range(20):
        sim.advance_time(200, 0)

        # Get the magnetic flux density vector:
        B = flux_density_vector(sat1)

        # B vector direction:
        B_direction = B / np.linalg.norm(B)

        # Angle between the B vector and the actor's magnetic dipole vector (which is in the pointing vector direction):
        angle = np.arccos(np.dot(B_direction, sat1.pointing_vector())) * 180 / np.pi

        # Check if the magnetic actor dipole moment vector doesn't deviate more than 1° from the  B vector.
        assert angle < 1

    # Check if the non-magnetic actor didn't rotate
    assert np.all(sat2.pointing_vector() == initial_pointing_vector_eci)<|MERGE_RESOLUTION|>--- conflicted
+++ resolved
@@ -5,8 +5,8 @@
 
 sys.path.append("../..")
 import paseos
-<<<<<<< HEAD
 from paseos import ActorBuilder, SpacecraftActor, load_default_cfg
+from paseos.utils.reference_frame_transfer import eci_to_rpy, rpy_to_body
 
 
 def gravity_disturbance_cube_test():
@@ -94,10 +94,6 @@
     # check conditions after 0.1 orbit, satellite should have acceleration around y-axis to align pole towards earth
     assert np.round(sat1._attitude_model._actor_angular_acceleration[0],10) == 0.0
     assert not np.round(sat1._attitude_model._actor_angular_acceleration[1],10) == 0.0
-=======
-from paseos import ActorBuilder, SpacecraftActor
-from paseos.utils.reference_frame_transfer import eci_to_rpy, rpy_to_body
->>>>>>> 084ae6de
 
 
 def attitude_model_test():
