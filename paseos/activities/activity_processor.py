import asyncio
from contextlib import suppress
from weakref import WeakValueDictionary
from timeit import default_timer as timer

from loguru import logger

from paseos.activities.activity_runner import ActivityRunner


class ActivityProcessor:
    """This class specifies the processor of paseos running in the background during an activity."""

    # This slightly different construction of a singleton object ensures
    # that we can del the object successfully.

    _instances = WeakValueDictionary()

    def __call__(self, *args, **kwargs):
        if self not in self._instances:
            # This variable declaration is required to force a
            # strong reference on the instance.
            instance = super(ActivityProcessor, self).__call__(*args, **kwargs)
            self._instances[self] = instance
            return self._instances[self]
        else:
            raise RuntimeError(
                "Tried to create a second instance of the ActivityProcessor. Only one can be used at a time."
            )

    def __init__(
        self,
        update_interval: float,
        power_consumption_in_watt: float,
        paseos_instance,
        activity_runner: ActivityRunner,
        time_multiplier: float = 1,
        advance_paseos_clock=True,
    ):
        """Initializes the ActivityProcessor.

        Args:
            update_interval (float): Interval at which we process (in s)
            power_consumption_in_watt (float): Power consumption of the activity. Used to discharge local actor.
            paseos_instance (PASEOS): Local paseos instance.
            activity_runner (ActivityRunner): Runner of the activity that is performed.
            Needed check if constraints are still valid.
            time_multiplier (float): Specifies the rate at which times passes to allow faster-than-real time modeling.
            advance_paseos_clock (bool, optional): Whether to advanced the local time of
            the actor and thus local simulation. Defaults to True.
        """
        logger.trace("Initalized ActivityProcessor.")
        assert update_interval > 0, "Update update_interval has to be positive."
        assert (
            power_consumption_in_watt >= 0
        ), "Power consumption has to be positive but was specified as " + str(
            power_consumption_in_watt
        )

        self._power_consumption_in_watt = power_consumption_in_watt
        assert update_interval > 0, "update_interval has to be > 0"
        self.update_interval = update_interval
<<<<<<< HEAD
        assert time_multiplier > 0, "time_multiplier has to be > 0"
=======
        assert time_multiplier > 1e-4, "time_multiplier has to be > 1e-4"
>>>>>>> 65612115
        self._time_multiplier = time_multiplier
        self._is_started = False
        self._task = None
        self._paseos_instance = paseos_instance
        self._activity_runner = activity_runner
        self._advance_paseos_clock = advance_paseos_clock

    async def start(self):
        """Starts the processor."""
        if not self._is_started:
            logger.trace("Starting ActivityProcessor.")
            # Remember when we start
            self.start_time = timer()
            self._is_started = True
            # Start task to call func periodically:
            self._task = asyncio.create_task(self._run())

    async def stop(self):
        """Stops the processor."""
        if self._is_started:
            logger.trace("Stopping ActivityProcessor.")
            # Calculate elapsed time since last update
            elapsed_time = timer() - self.start_time
            # Perform final update
            await self._update(elapsed_time)
            self._is_started = False
            # Stop task and await it stopped:
            self._task.cancel()
            with suppress(asyncio.CancelledError):
                await self._task
            logger.trace("Processor stopped.")

    async def _update(self, elapsed_time: float):
        """Updates the processor and optionally local actor.

        Args:
            elapsed_time (float): Elapsed time in seconds.
        """
        assert elapsed_time > 0, "Elapsed time cannot be negative."
        logger.debug("Running ActivityProcessor update.")
        logger.debug(f"Time since last update: {elapsed_time}s")
        logger.trace(f"Applying time multiplier of {self._time_multiplier}")
        elapsed_time *= self._time_multiplier
        if self._advance_paseos_clock:
            self._paseos_instance.advance_time(elapsed_time)

        # Update actor temperature
        if (
            hasattr(self._paseos_instance.local_actor, "_thermal_model")
            and self._paseos_instance.local_actor._thermal_model is not None
        ):
            self._paseos_instance.local_actor._thermal_model.update_temperature(
                elapsed_time, self._power_consumption_in_watt
            )

        # Update state of charge
        self._paseos_instance.local_actor.discharge(
            self._power_consumption_in_watt, elapsed_time
        )

    async def _run(self):
        """Main processor loop. Will track time, update paseos and check constraints of the activity."""
        while True:
            # Calculate elapsed time since last update
            elapsed_time = timer() - self.start_time

            # Make sure we don't update more frequently than specified
            # by waiting till we at least update_interval time elapsed.
            if elapsed_time < self.update_interval:
                await asyncio.sleep(self.update_interval - elapsed_time)
                elapsed_time = timer() - self.start_time

            # Start new timer
            self.start_time = timer()

            # Perform the update
            await self._update(elapsed_time)

            # Check if the activity should still run
            # otherwise stop it and then the processor
            if self._activity_runner.has_constraint():
                if not await self._activity_runner.check_constraint():
                    await self.stop()<|MERGE_RESOLUTION|>--- conflicted
+++ resolved
@@ -60,11 +60,7 @@
         self._power_consumption_in_watt = power_consumption_in_watt
         assert update_interval > 0, "update_interval has to be > 0"
         self.update_interval = update_interval
-<<<<<<< HEAD
-        assert time_multiplier > 0, "time_multiplier has to be > 0"
-=======
         assert time_multiplier > 1e-4, "time_multiplier has to be > 1e-4"
->>>>>>> 65612115
         self._time_multiplier = time_multiplier
         self._is_started = False
         self._task = None
