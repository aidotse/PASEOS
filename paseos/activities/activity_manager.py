import types
import asyncio

from loguru import logger
from dotmap import DotMap

from paseos.activities.activity_processor import ActivityProcessor
from paseos.activities.activity_runner import ActivityRunner
from paseos.utils.is_notebook import is_notebook


class ActivityManager:
    """This class is used to handle registering, performing and collection of activities.
    There can only be one instance of it and each paseos instance has one."""

    def __new__(self, paseos_instance, paseos_update_interval: float):
        if not hasattr(self, "instance"):
            self.instance = super(ActivityManager, self).__new__(self)
        else:
            logger.debug(
                "Tried to create another instance of ActivityManager. Keeping original one..."
            )
        return self.instance

    def __init__(self, paseos_instance, paseos_update_interval: float):
        """Creates a new activity manager. Singleton, so only one instance allowed.

        Args:
            paseos_instance (PASEOS): The main paseos instance.
            paseos_update_interval (float): Update interval for paseos.
        """
        logger.trace("Initializing ActivityManager")
        assert (
            paseos_update_interval > 1e-4
        ), f"Too small paseos update interval. Should not be less than 1e-4, was {paseos_update_interval}"
        self._activities = DotMap(_dynamic=False)
        self._paseos_update_interval = paseos_update_interval
        self._paseos_instance = paseos_instance

    def register_activity(
        self,
        name: str,
        activity_function: types.CoroutineType,
        power_consumption_in_watt: float,
        on_termination_function: types.CoroutineType,
        constraint_function: types.CoroutineType,
    ):
        """Registers an activity that can then be performed on the local actor.

        Args:
            name (str): Name of the activity.
            activity_function (types.CoroutineType): Function to execute during the activity.
            Needs to be async. Can accept a list of arguments to be specified later.
            power_consumption_in_watt (float): Power consumption of the activity in W (per second).
            on_termination_function (types.CoroutineType): Function to execute when the activities
            stops (either due to completion or constraint not being satisfied anymore).
            Needs to be async. Can accept a list of arguments to be specified later.
            constraint_function (types.CoroutineType): Function to evaluate if constraints are still valid.
            Should return True if constraints are valid, False if they aren't. Needs to be async.
            Can accept a list of arguments to be specified later.
        """

        if name in self._activities.keys():
            raise ValueError(
                "Trying to add already existing activity with name: "
                + name
                + ". Already have "
                + str(self._activities[name])
            )

        self._activities[name] = DotMap(
            activity_function=activity_function,
            power_consumption_in_watt=power_consumption_in_watt,
            on_termination_function=on_termination_function,
            constraint_function=constraint_function,
            _dynamic=False,
        )

        logger.debug(f"Registered activity {self._activities[name]}")

    def perform_activity(
        self,
        name: str,
        activity_func_args: list = None,
        termination_func_args: list = None,
        constraint_func_args: list = None,
    ):
        """Perform the specified activity. Will advance the simulation if automatic clock is not disabled.

        Args:
            name (str): Name of the activity to perform.
            activity_func_args (list, optional): Arguments for the activity function. Defaults to None.
            termination_func_args (list, optional): Arguments for the termination function. Defaults to None.
            constraint_func_args (list, optional): Arguments for the constraint function. Defaults to None.
        """
        # Check if activity exists and if it already had consumption specified
        assert (
            name in self._activities.keys()
        ), f"Activity not found. Declared activities are {self._activities.keys()}"
        activity = self._activities[name]
        logger.debug(f"Performing activity {activity}")

        assert (
            activity.power_consumption_in_watt >= 0
        ), "Power consumption has to be positive but was specified as " + str(
            activity.power_consumption_in_watt
        )

        activity_runner = ActivityRunner(
            name=name,
            activity_func=activity.activity_function,
            constraint_func=activity.constraint_function,
            termination_func=activity.on_termination_function,
            termination_args=termination_func_args,
            constraint_args=constraint_func_args,
        )

        processor = ActivityProcessor(
            update_interval=self._paseos_update_interval,
            power_consumption_in_watt=activity.power_consumption_in_watt,
            paseos_instance=self._paseos_instance,
            activity_runner=activity_runner,
            advance_paseos_clock=self._paseos_instance.use_automatic_clock,
        )

        async def job():
            await asyncio.gather(
                processor.start(),  # noqa: F821
                activity_runner.start(activity_func_args),
            )

<<<<<<< HEAD
        if is_notebook():  # Workaround to avoid error when executed in a Jupyter notebook.
            return job()
        else:
            # Run activity and processor
            asyncio.run(job())

=======
        # Run activity and processor
        asyncio.run(job())
        del processor  # processor is a singleton
        self._paseos_instance._is_running_activity = False
>>>>>>> 81f3634c
        logger.info(f"Activity {activity} completed.")<|MERGE_RESOLUTION|>--- conflicted
+++ resolved
@@ -128,18 +128,13 @@
                 processor.start(),  # noqa: F821
                 activity_runner.start(activity_func_args),
             )
+            del processor  # processor is a singleton
+            self._paseos_instance._is_running_activity = False
 
-<<<<<<< HEAD
         if is_notebook():  # Workaround to avoid error when executed in a Jupyter notebook.
             return job()
         else:
             # Run activity and processor
             asyncio.run(job())
 
-=======
-        # Run activity and processor
-        asyncio.run(job())
-        del processor  # processor is a singleton
-        self._paseos_instance._is_running_activity = False
->>>>>>> 81f3634c
         logger.info(f"Activity {activity} completed.")