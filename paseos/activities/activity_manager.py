import types
import asyncio

from loguru import logger
from dotmap import DotMap

from paseos.activities.activity_processor import ActivityProcessor
from paseos.activities.activity_runner import ActivityRunner
from paseos.utils.is_notebook import is_notebook


class ActivityManager:
    """This class is used to handle registering, performing and collection of activities.
    There can only be one instance of it and each paseos instance has one."""

    def __new__(self, paseos_instance, paseos_update_interval: float):
        if not hasattr(self, "instance"):
            self.instance = super(ActivityManager, self).__new__(self)
        else:
            logger.debug(
                "Tried to create another instance of ActivityManager. Keeping original one..."
            )
        return self.instance

    def __init__(self, paseos_instance, paseos_update_interval: float):
        """Creates a new activity manager. Singleton, so only one instance allowed.

        Args:
            paseos_instance (PASEOS): The main paseos instance.
            paseos_update_interval (float): Update interval for paseos.
        """
        logger.trace("Initializing ActivityManager")
        assert (
            paseos_update_interval > 1e-4
        ), f"Too small paseos update interval. Should not be less than 1e-4, was {paseos_update_interval}"
        self._activities = DotMap(_dynamic=False)
        self._paseos_update_interval = paseos_update_interval
        self._paseos_instance = paseos_instance

    def register_activity(
        self,
        name: str,
        activity_function: types.CoroutineType,
        power_consumption_in_watt: float,
        on_termination_function: types.CoroutineType,
        constraint_function: types.CoroutineType,
    ):
        """Registers an activity that can then be performed on the local actor.

        Args:
            name (str): Name of the activity.
            activity_function (types.CoroutineType): Function to execute during the activity.
            Needs to be async. Can accept a list of arguments to be specified later.
            power_consumption_in_watt (float): Power consumption of the activity in W (per second).
            on_termination_function (types.CoroutineType): Function to execute when the activities
            stops (either due to completion or constraint not being satisfied anymore).
            Needs to be async. Can accept a list of arguments to be specified later.
            constraint_function (types.CoroutineType): Function to evaluate if constraints are still valid.
            Should return True if constraints are valid, False if they aren't. Needs to be async.
            Can accept a list of arguments to be specified later.
        """

        if name in self._activities.keys():
            raise ValueError(
                "Trying to add already existing activity with name: "
                + name
                + ". Already have "
                + str(self._activities[name])
            )

        self._activities[name] = DotMap(
            activity_function=activity_function,
            power_consumption_in_watt=power_consumption_in_watt,
            on_termination_function=on_termination_function,
            constraint_function=constraint_function,
            _dynamic=False,
        )

        logger.debug(f"Registered activity {self._activities[name]}")

    def perform_activity(
        self,
        name: str,
        activity_func_args: list = None,
        termination_func_args: list = None,
        constraint_func_args: list = None,
    ):
        """Perform the specified activity. Will advance the simulation if automatic clock is not disabled.

        Args:
            name (str): Name of the activity to perform.
            activity_func_args (list, optional): Arguments for the activity function. Defaults to None.
            termination_func_args (list, optional): Arguments for the termination function. Defaults to None.
            constraint_func_args (list, optional): Arguments for the constraint function. Defaults to None.
        """
        # Check if activity exists and if it already had consumption specified
        assert (
            name in self._activities.keys()
        ), f"Activity not found. Declared activities are {self._activities.keys()}"
        activity = self._activities[name]
        logger.debug(f"Performing activity {activity}")

        assert (
            activity.power_consumption_in_watt >= 0
        ), "Power consumption has to be positive but was specified as " + str(
            activity.power_consumption_in_watt
        )

        activity_runner = ActivityRunner(
            name=name,
            activity_func=activity.activity_function,
            constraint_func=activity.constraint_function,
            termination_func=activity.on_termination_function,
            termination_args=termination_func_args,
            constraint_args=constraint_func_args,
        )

        async def job():
            processor = ActivityProcessor(
                update_interval=self._paseos_update_interval,
                power_consumption_in_watt=activity.power_consumption_in_watt,
                paseos_instance=self._paseos_instance,
                activity_runner=activity_runner,
                advance_paseos_clock=self._paseos_instance.use_automatic_clock,
            )
            await asyncio.wait(
<<<<<<< HEAD
                [processor.start(),  # noqa: F821
                activity_runner.start(activity_func_args)],
                return_when=asyncio.ALL_COMPLETED
            )
            del processor  # processor is a singleton
=======
                [
                    asyncio.create_task(processor.start()),
                    asyncio.create_task(activity_runner.start(activity_func_args)),
                ],
                return_when=asyncio.ALL_COMPLETED,
            )
            await asyncio.wait([asyncio.create_task(processor.stop())])
>>>>>>> 367bbd2d
            self._paseos_instance._is_running_activity = False

        # Workaround to avoid error when executed in a Jupyter notebook.
        if is_notebook():
            return job()
        else:
            # Run activity and processor
            asyncio.run(job())

        logger.info(f"Activity {activity} completed.")<|MERGE_RESOLUTION|>--- conflicted
+++ resolved
@@ -124,13 +124,6 @@
                 advance_paseos_clock=self._paseos_instance.use_automatic_clock,
             )
             await asyncio.wait(
-<<<<<<< HEAD
-                [processor.start(),  # noqa: F821
-                activity_runner.start(activity_func_args)],
-                return_when=asyncio.ALL_COMPLETED
-            )
-            del processor  # processor is a singleton
-=======
                 [
                     asyncio.create_task(processor.start()),
                     asyncio.create_task(activity_runner.start(activity_func_args)),
@@ -138,7 +131,6 @@
                 return_when=asyncio.ALL_COMPLETED,
             )
             await asyncio.wait([asyncio.create_task(processor.stop())])
->>>>>>> 367bbd2d
             self._paseos_instance._is_running_activity = False
 
         # Workaround to avoid error when executed in a Jupyter notebook.
