--- conflicted
+++ resolved
@@ -10,26 +10,7 @@
 
 
 class ActivityManager:
-<<<<<<< HEAD
     """This class is used to handle registering, performing and collection of activities."""
-=======
-    """This class is used to handle registering, performing and collection of activities.
-    There can only be one instance of it and each paseos instance has one."""
-
-    def __new__(
-        self,
-        paseos_instance,
-        paseos_update_interval: float,
-        paseos_time_multiplier: float,
-    ):
-        if not hasattr(self, "instance"):
-            self.instance = super(ActivityManager, self).__new__(self)
-        else:
-            logger.debug(
-                "Tried to create another instance of ActivityManager. Keeping original one..."
-            )
-        return self.instance
->>>>>>> 65612115
 
     def __init__(
         self,
